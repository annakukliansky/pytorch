--- conflicted
+++ resolved
@@ -138,13 +138,10 @@
 
 
 
-<<<<<<< HEAD
-=======
 hf_GPT2_large,pass_due_to_skip,0
 
 
 
->>>>>>> 2741e875
 hf_Reformer,pass,5
 
 
