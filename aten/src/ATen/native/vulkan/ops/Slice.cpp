#include <ATen/NamedTensorUtils.h>
#include <ATen/native/vulkan/api/OpProfiler.h>
#include <ATen/native/vulkan/ops/Common.h>
#include <torch/library.h>

namespace at {
namespace native {
namespace vulkan {
namespace ops {
namespace {

using namespace api::utils;

Tensor slice_4d(
    const Tensor& input_arg,
    const int64_t dim,
    const int64_t start,
    const int64_t end,
    const int64_t step,
    const uvec4& in_tsize,
    const uvec4& out_tsize,
    vTensor& v_output) {
  api::Context* const context = api::context();

  const Tensor input = input_arg.is_vulkan() ? input_arg : input_arg.vulkan();
  const vTensor& v_self = convert(input);

  const struct Block final {
    uvec3 size; // output texture size
    uint32_t fill_0; // dummy
    uvec3 isize; // input texture size
    uint32_t fill_1; // dummy
    uvec4 tensor_size; // output tensor size
    uvec4 itensor_size; // input tensor size
    uvec4 args; // input arguments (dim, start, end, step)
  } block{
      v_output.extents(),
      0u,
      v_self.extents(),
      0u,
      out_tsize,
      in_tsize,
      {safe_downcast<uint32_t>(dim),
       safe_downcast<uint32_t>(start),
       safe_downcast<uint32_t>(end),
       safe_downcast<uint32_t>(step)},
  };

  api::UniformParamsBuffer params(context, block);
  api::PipelineBarrier pipeline_barrier{};

  context->submit_compute_job(
      // shader layout signature
      {
          VK_DESCRIPTOR_TYPE_STORAGE_IMAGE,
          VK_DESCRIPTOR_TYPE_COMBINED_IMAGE_SAMPLER,
          VK_DESCRIPTOR_TYPE_UNIFORM_BUFFER,
      },
      // shader descriptor
      VK_KERNEL(slice_4d),
      // pipeline barrier
      pipeline_barrier,
      // global work group size
      v_output.extents(),
      // local work group size
      adaptive_work_group_size(v_output.extents()),
      // fence handle
      VK_NULL_HANDLE,
      // shader arguments
      v_output.image(
          pipeline_barrier,
          api::PipelineStage::Compute,
          api::MemoryAccessType::WRITE),
<<<<<<< HEAD
      v_self.image(
          pipeline_barrier,
          api::PipelineStage::Compute),
=======
      v_self.image(pipeline_barrier, api::PipelineStage::COMPUTE),
>>>>>>> 0b5b1000
      // params buffer
      params.buffer());

  return convert(v_output);
}

Tensor slice_width(
    const Tensor& input_arg,
    const int64_t start,
    const int64_t end,
    const int64_t step,
    vTensor& v_output) {
  api::Context* const context = api::context();

  const Tensor input = input_arg.is_vulkan() ? input_arg : input_arg.vulkan();
  const vTensor& v_self = convert(input);

  uvec3 src_offset{};
  uvec3 dst_offset{};

  if (step == 1) {
    src_offset.data[0u] = start;

    uvec3 copy_extents{
        safe_downcast<uint32_t>(end - start),
        v_self.extents().data[1u],
        v_self.extents().data[2u]};

    api::PipelineBarrier pipeline_barrier{};

    context->submit_texture_copy(
<<<<<<< HEAD
      // pipeline barrier
      pipeline_barrier,
      // images
      v_self.image(
          pipeline_barrier,
          api::PipelineStage::Transfer),
      v_output.image(
          pipeline_barrier,
          api::PipelineStage::Transfer,
          api::MemoryAccessType::WRITE),
      // copy details
      copy_extents,
      src_offset,
      dst_offset,
      // fence handle
      VK_NULL_HANDLE);
  }
  else {
    uvec3 copy_extents {
      1u,
      v_self.extents().data[1u],
      v_self.extents().data[2u]
    };
=======
        // pipeline barrier
        pipeline_barrier,
        // images
        v_self.image(pipeline_barrier, api::PipelineStage::TRANSFER),
        v_output.image(
            pipeline_barrier,
            api::PipelineStage::TRANSFER,
            api::MemoryAccessType::WRITE),
        // copy details
        copy_extents,
        src_offset,
        dst_offset,
        // fence handle
        VK_NULL_HANDLE);
  } else {
    uvec3 copy_extents{
        1u, v_self.extents().data[1u], v_self.extents().data[2u]};
>>>>>>> 0b5b1000

    const auto x_max = v_self.extents().data[0u];

    for (int64_t x = start, x_new = 0; x < end; x += step, ++x_new) {
      if (x >= x_max) { // out of range
        continue;
      }

      src_offset.data[0u] = x;
      dst_offset.data[0u] = x_new;

      api::PipelineBarrier pipeline_barrier{};

      context->submit_texture_copy(
<<<<<<< HEAD
        // pipeline barrier
        pipeline_barrier,
        // images
        v_self.image(
            pipeline_barrier,
            api::PipelineStage::Transfer),
        v_output.image(
            pipeline_barrier,
            api::PipelineStage::Transfer,
            api::MemoryAccessType::WRITE),
        // copy details
        copy_extents,
        src_offset,
        dst_offset,
        // fence handle
        VK_NULL_HANDLE);
=======
          // pipeline barrier
          pipeline_barrier,
          // images
          v_self.image(pipeline_barrier, api::PipelineStage::TRANSFER),
          v_output.image(
              pipeline_barrier,
              api::PipelineStage::TRANSFER,
              api::MemoryAccessType::WRITE),
          // copy details
          copy_extents,
          src_offset,
          dst_offset,
          // fence handle
          VK_NULL_HANDLE);
>>>>>>> 0b5b1000
    }
  }

  return convert(v_output);
}

Tensor slice_height(
    const Tensor& input_arg,
    const int64_t start,
    const int64_t end,
    const int64_t step,
    vTensor& v_output) {
  api::Context* const context = api::context();

  const Tensor input = input_arg.is_vulkan() ? input_arg : input_arg.vulkan();
  const vTensor& v_self = convert(input);

  uvec3 src_offset{};
  uvec3 dst_offset{};

  if (step == 1) {
    src_offset.data[1u] = start;

    uvec3 copy_extents{
        v_self.extents().data[0u],
        safe_downcast<uint32_t>(end - start),
        v_self.extents().data[2u]};

    api::PipelineBarrier pipeline_barrier{};

    context->submit_texture_copy(
<<<<<<< HEAD
      // pipeline barrier
      pipeline_barrier,
      // images
      v_self.image(
          pipeline_barrier,
          api::PipelineStage::Transfer),
      v_output.image(
          pipeline_barrier,
          api::PipelineStage::Transfer,
          api::MemoryAccessType::WRITE),
      // copy details
      copy_extents,
      src_offset,
      dst_offset,
      // fence handle
      VK_NULL_HANDLE);
  }
  else {
    uvec3 copy_extents {
      v_self.extents().data[0u],
      1u,
      v_self.extents().data[2u]
    };

    const auto y_max = v_self.extents().data[1u];
    for (int64_t y = start, y_new = 0; y < end; y += step, ++y_new) {
      if (y >= y_max) { // out of range
        continue;
      }
      src_offset.data[1u] = y;
      dst_offset.data[1u] = y_new;

      api::PipelineBarrier pipeline_barrier{};

      context->submit_texture_copy(
        // pipeline barrier
        pipeline_barrier,
        // images
        v_self.image(
            pipeline_barrier,
            api::PipelineStage::Transfer),
=======
        // pipeline barrier
        pipeline_barrier,
        // images
        v_self.image(pipeline_barrier, api::PipelineStage::TRANSFER),
>>>>>>> 0b5b1000
        v_output.image(
            pipeline_barrier,
            api::PipelineStage::Transfer,
            api::MemoryAccessType::WRITE),
        // copy details
        copy_extents,
        src_offset,
        dst_offset,
        // fence handle
        VK_NULL_HANDLE);
  } else {
    uvec3 copy_extents{
        v_self.extents().data[0u], 1u, v_self.extents().data[2u]};

    const auto y_max = v_self.extents().data[1u];
    for (int64_t y = start, y_new = 0; y < end; y += step, ++y_new) {
      if (y >= y_max) { // out of range
        continue;
      }
      src_offset.data[1u] = y;
      dst_offset.data[1u] = y_new;

      api::PipelineBarrier pipeline_barrier{};

      context->submit_texture_copy(
          // pipeline barrier
          pipeline_barrier,
          // images
          v_self.image(pipeline_barrier, api::PipelineStage::TRANSFER),
          v_output.image(
              pipeline_barrier,
              api::PipelineStage::TRANSFER,
              api::MemoryAccessType::WRITE),
          // copy details
          copy_extents,
          src_offset,
          dst_offset,
          // fence handle
          VK_NULL_HANDLE);
    }
  }

  return convert(v_output);
}

Tensor slice(
    const Tensor& self,
    int64_t dim,
    c10::optional<int64_t> start,
    c10::optional<int64_t> end,
    const int64_t step) {
  TORCH_CHECK(step > 0, "slice step must be positive");
  auto nDims = safe_downcast<uint32_t>(self.dim());
  dim = maybe_wrap_dim(dim, nDims);
  DimVector newSizes(self.sizes().begin(), self.sizes().end());

  // handle optional parameters
  int64_t start_val = start.has_value() ? start.value() : 0;
  int64_t end_val = end.has_value() ? end.value() : INT64_MAX;

  // INT64_MAX stands for default value.
  if (start_val == INT64_MAX) {
    start_val = 0;
  }
  if (start_val < 0) {
    start_val += newSizes[dim];
  }
  if (end_val < 0) {
    end_val += newSizes[dim];
  }
  if (start_val < 0) {
    start_val = 0;
  } else if (start_val >= newSizes[dim]) {
    start_val = newSizes[dim];
  }
  if (end_val < start_val) {
    end_val = start_val;
  } else if (end_val >= newSizes[dim]) {
    end_val = newSizes[dim];
  }

  auto len = end_val - start_val;
  newSizes[dim] = (len + step - 1) / step; // round-up
  TORCH_CHECK(len > 0, "Vulkan doesn't support zero-sized slice");

  // generalize into 4D tensor
  uvec4 in_tsize{1u, 1u, 1u, 1u}, out_tsize{1u, 1u, 1u, 1u};
  for (const auto i : c10::irange(nDims)) {
    in_tsize.data[(4u - nDims) + i] = self.sizes()[i];
    out_tsize.data[(4u - nDims) + i] = newSizes[i];
  }
  dim += 4 - nDims;

  vTensor v_output{api::context(), newSizes, self.options()};

  if (dim == 3) {
    slice_width(self, start_val, end_val, step, v_output);
  } else if (dim == 2) {
    slice_height(self, start_val, end_val, step, v_output);
  } else {
    slice_4d(
        self, dim, start_val, end_val, step, in_tsize, out_tsize, v_output);
  }

  auto result = convert(v_output);
  namedinference::propagate_names(result, self);
  return result;
}

#ifdef USE_VULKAN_API

TORCH_LIBRARY_IMPL(aten, Vulkan, m) {
  m.impl(TORCH_SELECTIVE_NAME("aten::slice.Tensor"), TORCH_FN(slice));
}

#endif /* USE_VULKAN_API */

} // namespace
} // namespace ops
} // namespace vulkan
} // namespace native
} // namespace at<|MERGE_RESOLUTION|>--- conflicted
+++ resolved
@@ -1,5 +1,4 @@
 #include <ATen/NamedTensorUtils.h>
-#include <ATen/native/vulkan/api/OpProfiler.h>
 #include <ATen/native/vulkan/ops/Common.h>
 #include <torch/library.h>
 
@@ -69,15 +68,9 @@
       // shader arguments
       v_output.image(
           pipeline_barrier,
-          api::PipelineStage::Compute,
+          api::PipelineStage::COMPUTE,
           api::MemoryAccessType::WRITE),
-<<<<<<< HEAD
-      v_self.image(
-          pipeline_barrier,
-          api::PipelineStage::Compute),
-=======
       v_self.image(pipeline_barrier, api::PipelineStage::COMPUTE),
->>>>>>> 0b5b1000
       // params buffer
       params.buffer());
 
@@ -109,31 +102,6 @@
     api::PipelineBarrier pipeline_barrier{};
 
     context->submit_texture_copy(
-<<<<<<< HEAD
-      // pipeline barrier
-      pipeline_barrier,
-      // images
-      v_self.image(
-          pipeline_barrier,
-          api::PipelineStage::Transfer),
-      v_output.image(
-          pipeline_barrier,
-          api::PipelineStage::Transfer,
-          api::MemoryAccessType::WRITE),
-      // copy details
-      copy_extents,
-      src_offset,
-      dst_offset,
-      // fence handle
-      VK_NULL_HANDLE);
-  }
-  else {
-    uvec3 copy_extents {
-      1u,
-      v_self.extents().data[1u],
-      v_self.extents().data[2u]
-    };
-=======
         // pipeline barrier
         pipeline_barrier,
         // images
@@ -151,7 +119,6 @@
   } else {
     uvec3 copy_extents{
         1u, v_self.extents().data[1u], v_self.extents().data[2u]};
->>>>>>> 0b5b1000
 
     const auto x_max = v_self.extents().data[0u];
 
@@ -162,143 +129,6 @@
 
       src_offset.data[0u] = x;
       dst_offset.data[0u] = x_new;
-
-      api::PipelineBarrier pipeline_barrier{};
-
-      context->submit_texture_copy(
-<<<<<<< HEAD
-        // pipeline barrier
-        pipeline_barrier,
-        // images
-        v_self.image(
-            pipeline_barrier,
-            api::PipelineStage::Transfer),
-        v_output.image(
-            pipeline_barrier,
-            api::PipelineStage::Transfer,
-            api::MemoryAccessType::WRITE),
-        // copy details
-        copy_extents,
-        src_offset,
-        dst_offset,
-        // fence handle
-        VK_NULL_HANDLE);
-=======
-          // pipeline barrier
-          pipeline_barrier,
-          // images
-          v_self.image(pipeline_barrier, api::PipelineStage::TRANSFER),
-          v_output.image(
-              pipeline_barrier,
-              api::PipelineStage::TRANSFER,
-              api::MemoryAccessType::WRITE),
-          // copy details
-          copy_extents,
-          src_offset,
-          dst_offset,
-          // fence handle
-          VK_NULL_HANDLE);
->>>>>>> 0b5b1000
-    }
-  }
-
-  return convert(v_output);
-}
-
-Tensor slice_height(
-    const Tensor& input_arg,
-    const int64_t start,
-    const int64_t end,
-    const int64_t step,
-    vTensor& v_output) {
-  api::Context* const context = api::context();
-
-  const Tensor input = input_arg.is_vulkan() ? input_arg : input_arg.vulkan();
-  const vTensor& v_self = convert(input);
-
-  uvec3 src_offset{};
-  uvec3 dst_offset{};
-
-  if (step == 1) {
-    src_offset.data[1u] = start;
-
-    uvec3 copy_extents{
-        v_self.extents().data[0u],
-        safe_downcast<uint32_t>(end - start),
-        v_self.extents().data[2u]};
-
-    api::PipelineBarrier pipeline_barrier{};
-
-    context->submit_texture_copy(
-<<<<<<< HEAD
-      // pipeline barrier
-      pipeline_barrier,
-      // images
-      v_self.image(
-          pipeline_barrier,
-          api::PipelineStage::Transfer),
-      v_output.image(
-          pipeline_barrier,
-          api::PipelineStage::Transfer,
-          api::MemoryAccessType::WRITE),
-      // copy details
-      copy_extents,
-      src_offset,
-      dst_offset,
-      // fence handle
-      VK_NULL_HANDLE);
-  }
-  else {
-    uvec3 copy_extents {
-      v_self.extents().data[0u],
-      1u,
-      v_self.extents().data[2u]
-    };
-
-    const auto y_max = v_self.extents().data[1u];
-    for (int64_t y = start, y_new = 0; y < end; y += step, ++y_new) {
-      if (y >= y_max) { // out of range
-        continue;
-      }
-      src_offset.data[1u] = y;
-      dst_offset.data[1u] = y_new;
-
-      api::PipelineBarrier pipeline_barrier{};
-
-      context->submit_texture_copy(
-        // pipeline barrier
-        pipeline_barrier,
-        // images
-        v_self.image(
-            pipeline_barrier,
-            api::PipelineStage::Transfer),
-=======
-        // pipeline barrier
-        pipeline_barrier,
-        // images
-        v_self.image(pipeline_barrier, api::PipelineStage::TRANSFER),
->>>>>>> 0b5b1000
-        v_output.image(
-            pipeline_barrier,
-            api::PipelineStage::Transfer,
-            api::MemoryAccessType::WRITE),
-        // copy details
-        copy_extents,
-        src_offset,
-        dst_offset,
-        // fence handle
-        VK_NULL_HANDLE);
-  } else {
-    uvec3 copy_extents{
-        v_self.extents().data[0u], 1u, v_self.extents().data[2u]};
-
-    const auto y_max = v_self.extents().data[1u];
-    for (int64_t y = start, y_new = 0; y < end; y += step, ++y_new) {
-      if (y >= y_max) { // out of range
-        continue;
-      }
-      src_offset.data[1u] = y;
-      dst_offset.data[1u] = y_new;
 
       api::PipelineBarrier pipeline_barrier{};
 
@@ -323,6 +153,80 @@
   return convert(v_output);
 }
 
+Tensor slice_height(
+    const Tensor& input_arg,
+    const int64_t start,
+    const int64_t end,
+    const int64_t step,
+    vTensor& v_output) {
+  api::Context* const context = api::context();
+
+  const Tensor input = input_arg.is_vulkan() ? input_arg : input_arg.vulkan();
+  const vTensor& v_self = convert(input);
+
+  uvec3 src_offset{};
+  uvec3 dst_offset{};
+
+  if (step == 1) {
+    src_offset.data[1u] = start;
+
+    uvec3 copy_extents{
+        v_self.extents().data[0u],
+        safe_downcast<uint32_t>(end - start),
+        v_self.extents().data[2u]};
+
+    api::PipelineBarrier pipeline_barrier{};
+
+    context->submit_texture_copy(
+        // pipeline barrier
+        pipeline_barrier,
+        // images
+        v_self.image(pipeline_barrier, api::PipelineStage::TRANSFER),
+        v_output.image(
+            pipeline_barrier,
+            api::PipelineStage::TRANSFER,
+            api::MemoryAccessType::WRITE),
+        // copy details
+        copy_extents,
+        src_offset,
+        dst_offset,
+        // fence handle
+        VK_NULL_HANDLE);
+  } else {
+    uvec3 copy_extents{
+        v_self.extents().data[0u], 1u, v_self.extents().data[2u]};
+
+    const auto y_max = v_self.extents().data[1u];
+    for (int64_t y = start, y_new = 0; y < end; y += step, ++y_new) {
+      if (y >= y_max) { // out of range
+        continue;
+      }
+      src_offset.data[1u] = y;
+      dst_offset.data[1u] = y_new;
+
+      api::PipelineBarrier pipeline_barrier{};
+
+      context->submit_texture_copy(
+          // pipeline barrier
+          pipeline_barrier,
+          // images
+          v_self.image(pipeline_barrier, api::PipelineStage::TRANSFER),
+          v_output.image(
+              pipeline_barrier,
+              api::PipelineStage::TRANSFER,
+              api::MemoryAccessType::WRITE),
+          // copy details
+          copy_extents,
+          src_offset,
+          dst_offset,
+          // fence handle
+          VK_NULL_HANDLE);
+    }
+  }
+
+  return convert(v_output);
+}
+
 Tensor slice(
     const Tensor& self,
     int64_t dim,
