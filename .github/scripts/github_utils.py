"""GitHub Utilities"""

import json
import os

from dataclasses import dataclass
from typing import Any, Callable, cast, Dict, List, Optional
from urllib.error import HTTPError
from urllib.parse import quote
from urllib.request import Request, urlopen


@dataclass
class GitHubComment:
    body_text: str
    created_at: str
    author_login: str
    author_association: str
    editor_login: Optional[str]
    database_id: int


def gh_fetch_url(
    url: str, *,
    headers: Optional[Dict[str, str]] = None,
    data: Optional[Dict[str, Any]] = None,
    method: Optional[str] = None,
    reader: Callable[[Any], Any] = lambda x: x.read()
) -> Any:
    if headers is None:
        headers = {}
    token = os.environ.get("GITHUB_TOKEN")
    if token is not None and url.startswith('https://api.github.com/'):
        headers['Authorization'] = f'token {token}'
    data_ = json.dumps(data).encode() if data is not None else None
    try:
        with urlopen(Request(url, headers=headers, data=data_, method=method)) as conn:
            return reader(conn)
    except HTTPError as err:
        if err.code == 403 and all(key in err.headers for key in ['X-RateLimit-Limit', 'X-RateLimit-Used']):
            print(f"""Rate limit exceeded:
                Used: {err.headers['X-RateLimit-Used']}
                Limit: {err.headers['X-RateLimit-Limit']}
                Remaining: {err.headers['X-RateLimit-Remaining']}
                Resets at: {err.headers['x-RateLimit-Reset']}""")
        raise


def gh_fetch_json(
    url: str,
    params: Optional[Dict[str, Any]] = None,
<<<<<<< HEAD
    data: Optional[Dict[str, Any]] = None
=======
    data: Optional[Dict[str, Any]] = None,
    method: Optional[str] = None,
>>>>>>> 28621208
) -> List[Dict[str, Any]]:
    headers = {'Accept': 'application/vnd.github.v3+json'}
    if params is not None and len(params) > 0:
<<<<<<< HEAD
        url += '?' + '&'.join(f"{name}={quote(str(val))}" for name, val in params.items())
    return cast(List[Dict[str, Any]], gh_fetch_url(url, headers=headers, data=data, reader=json.load))
=======
        url += "?" + "&".join(
            f"{name}={quote(str(val))}" for name, val in params.items()
        )
    return cast(
        List[Dict[str, Any]],
        gh_fetch_url(url, headers=headers, data=data, reader=json.load, method=method),
    )

>>>>>>> 28621208

def _gh_fetch_json_any(
    url: str,
    params: Optional[Dict[str, Any]] = None,
    data: Optional[Dict[str, Any]] = None
) -> Any:
    headers = {'Accept': 'application/vnd.github.v3+json'}
    if params is not None and len(params) > 0:
        url += '?' + '&'.join(f"{name}={quote(str(val))}" for name, val in params.items())
    return gh_fetch_url(url, headers=headers, data=data, reader=json.load)


def gh_fetch_json_list(
    url: str,
    params: Optional[Dict[str, Any]] = None,
    data: Optional[Dict[str, Any]] = None
) -> List[Dict[str, Any]]:
    return cast(List[Dict[str, Any]], _gh_fetch_json_any(url, params, data))


def gh_fetch_json_dict(
    url: str,
    params: Optional[Dict[str, Any]] = None,
    data: Optional[Dict[str, Any]] = None
) -> Dict[str, Any] :
    return cast(Dict[str, Any], _gh_fetch_json_any(url, params, data))


def _gh_post_comment(url: str, comment: str, dry_run: bool = False) -> List[Dict[str, Any]]:
    if dry_run:
        print(comment)
        return []
    return gh_fetch_json_list(url, data={"body": comment})


def gh_post_pr_comment(org: str, repo: str, pr_num: int, comment: str, dry_run: bool = False) -> List[Dict[str, Any]]:
    return _gh_post_comment(f'https://api.github.com/repos/{org}/{repo}/issues/{pr_num}/comments', comment, dry_run)


def gh_post_commit_comment(org: str, repo: str, sha: str, comment: str, dry_run: bool = False) -> List[Dict[str, Any]]:
    return _gh_post_comment(f'https://api.github.com/repos/{org}/{repo}/commits/{sha}/comments', comment, dry_run)


def gh_delete_comment(org: str, repo: str, comment_id: int) -> None:
    url = f"https://api.github.com/repos/{org}/{repo}/issues/comments/{comment_id}"
    gh_fetch_url(url, method="DELETE")<|MERGE_RESOLUTION|>--- conflicted
+++ resolved
@@ -21,47 +21,44 @@
 
 
 def gh_fetch_url(
-    url: str, *,
+    url: str,
+    *,
     headers: Optional[Dict[str, str]] = None,
     data: Optional[Dict[str, Any]] = None,
     method: Optional[str] = None,
-    reader: Callable[[Any], Any] = lambda x: x.read()
+    reader: Callable[[Any], Any] = lambda x: x.read(),
 ) -> Any:
     if headers is None:
         headers = {}
     token = os.environ.get("GITHUB_TOKEN")
-    if token is not None and url.startswith('https://api.github.com/'):
-        headers['Authorization'] = f'token {token}'
+    if token is not None and url.startswith("https://api.github.com/"):
+        headers["Authorization"] = f"token {token}"
     data_ = json.dumps(data).encode() if data is not None else None
     try:
         with urlopen(Request(url, headers=headers, data=data_, method=method)) as conn:
             return reader(conn)
     except HTTPError as err:
-        if err.code == 403 and all(key in err.headers for key in ['X-RateLimit-Limit', 'X-RateLimit-Used']):
-            print(f"""Rate limit exceeded:
+        if err.code == 403 and all(
+            key in err.headers for key in ["X-RateLimit-Limit", "X-RateLimit-Used"]
+        ):
+            print(
+                f"""Rate limit exceeded:
                 Used: {err.headers['X-RateLimit-Used']}
                 Limit: {err.headers['X-RateLimit-Limit']}
                 Remaining: {err.headers['X-RateLimit-Remaining']}
-                Resets at: {err.headers['x-RateLimit-Reset']}""")
+                Resets at: {err.headers['x-RateLimit-Reset']}"""
+            )
         raise
 
 
 def gh_fetch_json(
     url: str,
     params: Optional[Dict[str, Any]] = None,
-<<<<<<< HEAD
-    data: Optional[Dict[str, Any]] = None
-=======
     data: Optional[Dict[str, Any]] = None,
     method: Optional[str] = None,
->>>>>>> 28621208
 ) -> List[Dict[str, Any]]:
-    headers = {'Accept': 'application/vnd.github.v3+json'}
+    headers = {"Accept": "application/vnd.github.v3+json"}
     if params is not None and len(params) > 0:
-<<<<<<< HEAD
-        url += '?' + '&'.join(f"{name}={quote(str(val))}" for name, val in params.items())
-    return cast(List[Dict[str, Any]], gh_fetch_url(url, headers=headers, data=data, reader=json.load))
-=======
         url += "?" + "&".join(
             f"{name}={quote(str(val))}" for name, val in params.items()
         )
@@ -70,23 +67,24 @@
         gh_fetch_url(url, headers=headers, data=data, reader=json.load, method=method),
     )
 
->>>>>>> 28621208
 
 def _gh_fetch_json_any(
     url: str,
     params: Optional[Dict[str, Any]] = None,
-    data: Optional[Dict[str, Any]] = None
+    data: Optional[Dict[str, Any]] = None,
 ) -> Any:
-    headers = {'Accept': 'application/vnd.github.v3+json'}
+    headers = {"Accept": "application/vnd.github.v3+json"}
     if params is not None and len(params) > 0:
-        url += '?' + '&'.join(f"{name}={quote(str(val))}" for name, val in params.items())
+        url += "?" + "&".join(
+            f"{name}={quote(str(val))}" for name, val in params.items()
+        )
     return gh_fetch_url(url, headers=headers, data=data, reader=json.load)
 
 
 def gh_fetch_json_list(
     url: str,
     params: Optional[Dict[str, Any]] = None,
-    data: Optional[Dict[str, Any]] = None
+    data: Optional[Dict[str, Any]] = None,
 ) -> List[Dict[str, Any]]:
     return cast(List[Dict[str, Any]], _gh_fetch_json_any(url, params, data))
 
@@ -94,24 +92,38 @@
 def gh_fetch_json_dict(
     url: str,
     params: Optional[Dict[str, Any]] = None,
-    data: Optional[Dict[str, Any]] = None
-) -> Dict[str, Any] :
+    data: Optional[Dict[str, Any]] = None,
+) -> Dict[str, Any]:
     return cast(Dict[str, Any], _gh_fetch_json_any(url, params, data))
 
 
-def _gh_post_comment(url: str, comment: str, dry_run: bool = False) -> List[Dict[str, Any]]:
+def _gh_post_comment(
+    url: str, comment: str, dry_run: bool = False
+) -> List[Dict[str, Any]]:
     if dry_run:
         print(comment)
         return []
     return gh_fetch_json_list(url, data={"body": comment})
 
 
-def gh_post_pr_comment(org: str, repo: str, pr_num: int, comment: str, dry_run: bool = False) -> List[Dict[str, Any]]:
-    return _gh_post_comment(f'https://api.github.com/repos/{org}/{repo}/issues/{pr_num}/comments', comment, dry_run)
+def gh_post_pr_comment(
+    org: str, repo: str, pr_num: int, comment: str, dry_run: bool = False
+) -> List[Dict[str, Any]]:
+    return _gh_post_comment(
+        f"https://api.github.com/repos/{org}/{repo}/issues/{pr_num}/comments",
+        comment,
+        dry_run,
+    )
 
 
-def gh_post_commit_comment(org: str, repo: str, sha: str, comment: str, dry_run: bool = False) -> List[Dict[str, Any]]:
-    return _gh_post_comment(f'https://api.github.com/repos/{org}/{repo}/commits/{sha}/comments', comment, dry_run)
+def gh_post_commit_comment(
+    org: str, repo: str, sha: str, comment: str, dry_run: bool = False
+) -> List[Dict[str, Any]]:
+    return _gh_post_comment(
+        f"https://api.github.com/repos/{org}/{repo}/commits/{sha}/comments",
+        comment,
+        dry_run,
+    )
 
 
 def gh_delete_comment(org: str, repo: str, comment_id: int) -> None:
