--- conflicted
+++ resolved
@@ -1193,6 +1193,8 @@
     "test_poi_multiple_dynamic": fail_with_and_without_stack_allocation(),
     # There is a double-free issue which will be fixed in another PR
     "test_repeat_output": fail_with_and_without_stack_allocation(is_skip=True),
+    "test_sdpa": fail_with_and_without_stack_allocation(),
+    "test_sdpa2": fail_with_and_without_stack_allocation(),
     "test_simple_dynamic": fail_with_and_without_stack_allocation(),
 }
 
@@ -1200,7 +1202,6 @@
     AOTInductorTestsTemplate,
     AOTInductorTestABICompatibleCpu,
     "abi_compatible_cpu",
-<<<<<<< HEAD
     CPU_TEST_FAILURES,
 )
 
@@ -1218,27 +1219,6 @@
     AOTInductorTestABICompatibleCpuWithStackAllocation,
     "abi_compatible_cpu_with_stack_allocation",
     CPU_TEST_FAILURES,
-=======
-    # test_failures, xfail by default, set is_skip=True to skip
-    {
-        "test_addmm_multiple_dynamic": TestFailure(("abi_compatible_cpu",)),
-        "test_bmm_multiple_dynamic": TestFailure(("abi_compatible_cpu",)),
-        "test_dynamic_cat": TestFailure(("abi_compatible_cpu",)),
-        "test_dynamic_smem_above_default_limit": TestFailure(("abi_compatible_cpu",)),
-        "test_dup_unbacked_sym_decl": TestFailure(("abi_compatible_cpu",)),
-        "test_foreach_multiple_dynamic": TestFailure(("abi_compatible_cpu",)),
-        # TODO: test_freezing_abi_compatible_cpu somehow fails on CI but not locally,
-        #   NotImplementedError: Cannot access storage of OpaqueTensorImpl
-        "test_freezing": TestFailure(("abi_compatible_cpu",), is_skip=True),
-        "test_normal_functional": TestFailure(("abi_compatible_cpu",)),
-        "test_poi_multiple_dynamic": TestFailure(("abi_compatible_cpu",)),
-        # There is a double-free issue which will be fixed in another PR
-        "test_repeat_output": TestFailure(("abi_compatible_cpu",), is_skip=True),
-        "test_sdpa": TestFailure(("abi_compatible_cpu",)),
-        "test_sdpa_2": TestFailure(("abi_compatible_cpu",)),
-        "test_simple_dynamic": TestFailure(("abi_compatible_cpu",)),
-    },
->>>>>>> 277229d0
 )
 
 
