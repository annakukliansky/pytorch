# Owner(s): ["module: inductor"]
import copy
import os
import sys
import tempfile
import unittest
from typing import Dict

import torch
import torch._export
import torch._inductor
import torch.fx._pytree as fx_pytree
from torch._dynamo.testing import same
from torch._dynamo.utils import counters
from torch._inductor import config
from torch._inductor.exc import CppWrapperCodeGenError
from torch._inductor.utils import aot_inductor_launcher, cache_dir

from torch.testing import FileCheck
from torch.testing._internal import common_utils
from torch.testing._internal.common_quantization import skip_if_no_torchvision

from torch.testing._internal.common_utils import (
    IS_CI,
    IS_FBCODE,
    IS_WINDOWS,
    TEST_WITH_ROCM,
    TestCase,
)

from torch.testing._internal.triton_utils import HAS_CUDA, requires_cuda
from torch.utils import _pytree as pytree

if HAS_CUDA:
    import triton
    from torch.testing._internal.triton_utils import (
        add_kernel,
        add_kernel_2d_autotuned,
        add_kernel_autotuned,
    )

if IS_WINDOWS and IS_CI:
    sys.stderr.write(
        "Windows CI does not have necessary dependencies for test_torchinductor yet\n"
    )
    if __name__ == "__main__":
        sys.exit(0)
    raise unittest.SkipTest("requires sympy/functorch/filelock")

try:
    try:
        from .test_torchinductor import copy_tests, requires_multigpu, TestFailure
    except ImportError:
        from test_torchinductor import copy_tests, requires_multigpu, TestFailure
except (unittest.SkipTest, ImportError) as e:
    if __name__ == "__main__":
        sys.exit(0)
    raise


class AOTInductorModelRunner:
    @classmethod
    def compile(
        cls,
        model,
        example_inputs,
        options=None,
        constraints=None,
        disable_constraint_solver=False,
    ):
        # The exact API is subject to change
        so_path = torch._export.aot_compile(
            model,
            example_inputs,
            options=options,
            constraints=constraints,
            remove_runtime_assertions=True,
            disable_constraint_solver=disable_constraint_solver,
        )
        return so_path

    @classmethod
    def load(cls, device, so_path, example_inputs):
        if IS_FBCODE:
            from .fb import test_aot_inductor_model_runner_pybind

            module = test_aot_inductor_model_runner_pybind.Runner(
                so_path, device == "cpu"
            )

            call_spec = module.get_call_spec()
            in_spec = pytree.treespec_loads(call_spec[0])
            out_spec = pytree.treespec_loads(call_spec[1])

            def optimized(*args):
                flat_inputs = fx_pytree.tree_flatten_spec((*args, {}), in_spec)
                flat_outputs = module.run(flat_inputs)
                return pytree.tree_unflatten(flat_outputs, out_spec)

        else:
            module = torch.utils.cpp_extension.load_inline(
                name="aot_inductor",
                cpp_sources=[aot_inductor_launcher(so_path, device)],
                # use a unique build directory to avoid test interference
                build_directory=tempfile.mkdtemp(dir=cache_dir()),
                functions=["run", "get_call_spec"],
                with_cuda=(device == "cuda"),
            )

            call_spec = module.get_call_spec()
            in_spec = pytree.treespec_loads(call_spec[0])
            out_spec = pytree.treespec_loads(call_spec[1])

            def optimized(*args):
                flat_inputs = fx_pytree.tree_flatten_spec((*args, {}), in_spec)
                flat_outputs = module.run(flat_inputs)
                return pytree.tree_unflatten(flat_outputs, out_spec)

        return optimized

    @classmethod
    def run(
        cls,
        device,
        model,
        example_inputs,
        options=None,
        constraints=None,
        disable_constraint_solver=False,
    ):
        so_path = AOTInductorModelRunner.compile(
            model,
            example_inputs,
            options=options,
            constraints=constraints,
            disable_constraint_solver=disable_constraint_solver,
        )
        optimized = AOTInductorModelRunner.load(device, so_path, example_inputs)
        return optimized(example_inputs)

    @classmethod
    def run_multiple(
        cls,
        device,
        model,
        list_example_inputs,
        options=None,
        constraints=None,
    ):
        so_path = AOTInductorModelRunner.compile(
            model,
            list_example_inputs[0],
            options=options,
            constraints=constraints,
        )
        optimized = AOTInductorModelRunner.load(device, so_path, list_example_inputs[0])
        list_output_tensors = []
        for example_inputs in list_example_inputs:
            list_output_tensors.append(optimized(example_inputs))
        return list_output_tensors


def check_model(
    self: TestCase,
    model,
    example_inputs,
    options=None,
    constraints=None,
    disable_constraint_solver=False,
):
    with torch.no_grad(), config.patch(
        {
            "aot_inductor.abi_compatible": self.abi_compatible,
            "allow_stack_allocation": self.allow_stack_allocation,
        }
    ):
        torch.manual_seed(0)
        model = model.to(self.device)
        ref_model = copy.deepcopy(model)
        ref_inputs = copy.deepcopy(example_inputs)
        expected = ref_model(*ref_inputs)

        torch.manual_seed(0)
        actual = AOTInductorModelRunner.run(
            self.device,
            model,
            example_inputs,
            options,
            constraints,
            disable_constraint_solver,
        )

    self.assertTrue(same(actual, expected))


def check_model_with_multiple_inputs(
    self: TestCase,
    model,
    list_example_inputs,
    options=None,
    constraints=None,
):
    with torch.no_grad(), config.patch(
        {
            "aot_inductor.abi_compatible": self.abi_compatible,
            "allow_stack_allocation": self.allow_stack_allocation,
            "use_minimal_arrayref_interface": self.use_minimal_arrayref_interface,
        }
    ):
        torch.manual_seed(0)
        model = model.to(self.device)
        ref_model = copy.deepcopy(model)
        ref_inputs = copy.deepcopy(list_example_inputs)
        list_expected = [ref_model(*inputs) for inputs in ref_inputs]

        torch.manual_seed(0)
        list_actual = AOTInductorModelRunner.run_multiple(
            self.device, model, list_example_inputs, options, constraints
        )

    self.assertTrue(same(list_actual, list_expected))


class AOTInductorTestsTemplate:
    def test_simple(self):
        class Model(torch.nn.Module):
            def __init__(self):
                super().__init__()
                self.linear = torch.nn.Linear(10, 10)

            def forward(self, x, y):
                return x + self.linear(y)

        example_inputs = (
            torch.randn(10, 10, device=self.device),
            torch.randn(10, 10, device=self.device),
        )
        self.check_model(Model(), example_inputs)

    def test_small_constant(self):
        class Model(torch.nn.Module):
            def __init__(self):
                super().__init__()
                self.linear = torch.nn.Linear(4, 4)

            def forward(self, x):
                return self.linear(x)

        example_inputs = (torch.randn(4, 4, device=self.device),)
        with config.patch({"always_keep_tensor_constants": True}):
            self.check_model(Model().to(self.device), example_inputs)

    def test_output_path_1(self):
        class Model(torch.nn.Module):
            def __init__(self):
                super().__init__()
                self.linear = torch.nn.Linear(10, 10)

            def forward(self, x, y):
                return x + self.linear(y)

        example_inputs = (
            torch.randn(10, 10, device=self.device),
            torch.randn(10, 10, device=self.device),
        )
        with config.patch("aot_inductor.output_path", "tmp_output_"):
            self.check_model(Model(), example_inputs)

    def test_output_path_2(self):
        class Model(torch.nn.Module):
            def __init__(self):
                super().__init__()
                self.linear = torch.nn.Linear(10, 10)

            def forward(self, x, y):
                return x + self.linear(y)

        model = Model().to(device=self.device)
        example_inputs = (
            torch.randn(10, 10, device=self.device),
            torch.randn(10, 10, device=self.device),
        )
        expected_path = os.path.join(tempfile.mkdtemp(dir=cache_dir()), "model.so")
        actual_path = AOTInductorModelRunner.compile(
            model, example_inputs, options={"aot_inductor.output_path": expected_path}
        )
        self.assertTrue(actual_path == expected_path)

    @requires_cuda()
    def test_multi_device(self):
        class Model(torch.nn.Module):
            def forward(self, x):
                x = x + 1
                x = x.cpu()
                x = x + 2
                x = x.cuda()
                return x

        example_inputs = (torch.randn(32, 64, device=self.device),)
        self.check_model(Model(), example_inputs)

    def test_large(self):
        class Model(torch.nn.Module):
            def __init__(self):
                super().__init__()
                self.linear = torch.nn.Linear(512, 250112)

            def forward(self, x, y):
                return x + self.linear(y)

        example_inputs = (
            torch.randn(1, 250112, device=self.device),
            torch.randn(1, 512, device=self.device),
        )
        self.check_model(Model(), example_inputs)

    def test_with_offset(self):
        class Model(torch.nn.Module):
            def __init__(self, device):
                super().__init__()
                self.orig_tensor = torch.randn(2, 15, 10, device=device)[0]
                self.tensor = self.orig_tensor[5:, :]

            def forward(self, x, y):
                return (
                    x
                    + torch.nn.functional.linear(y, self.orig_tensor[:10, :])
                    + self.tensor
                )

        example_inputs = (
            torch.randn(10, 10, device=self.device),
            torch.randn(10, 10, device=self.device),
        )
        self.check_model(Model(self.device), example_inputs)

    def test_freezing(self):
        class Model(torch.nn.Module):
            def __init__(self, device):
                super().__init__()
                self.weight = torch.randn(9, 10, device=device)
                self.padding = torch.randn(1, 10, device=device)

            def forward(self, x, y):
                padded_weight = torch.cat((self.weight, self.padding), dim=0)
                return x + torch.nn.functional.linear(y, padded_weight)

        example_inputs = (
            torch.randn(10, 10, device=self.device),
            torch.randn(10, 10, device=self.device),
        )

        with config.patch({"freezing": True}):
            self.check_model(Model(self.device), example_inputs)

    def test_simple_split(self):
        class Model(torch.nn.Module):
            def __init__(self):
                super().__init__()

            def forward(self, x):
                return torch.cat(tensors=torch.split(x, 4, dim=1), dim=-2)

        example_inputs = (torch.randn(2, 8, device=self.device),)
        counters.clear()
        self.check_model(Model(), example_inputs)
        self.assertEqual(counters["inductor"]["scmerge_split_removed"], 1)
        self.assertEqual(counters["inductor"]["scmerge_cat_removed"], 1)
        self.assertEqual(counters["inductor"]["scmerge_split_sections_removed"], 1)

    def test_missing_output(self):
        class Model(torch.nn.Module):
            def __init__(self):
                super().__init__()

            def forward(self, x, y):
                a = torch.sin(x)
                b = torch.mm(a, y)
                c = torch.cos(b)
                return c

        example_inputs = (
            torch.randn(10, 10, device=self.device),
            torch.randn(10, 10, device=self.device),
        )
        self.check_model(Model(), example_inputs)

    def test_output_misaligned(self):
        class Model(torch.nn.Module):
            def __init__(self):
                super().__init__()

            def forward(self, x, y):
                x_unsqueeze = torch.unsqueeze(x, dim=0)
                y_unsqueeze = torch.unsqueeze(y, dim=0)
                cat = torch.cat([x_unsqueeze, y_unsqueeze], dim=0)
                x_getitem = cat[0]
                y_getitem = cat[1]
                x_sigmoid = torch.sigmoid(x_getitem)
                return x_sigmoid, y_getitem

        example_inputs = (
            torch.randn(10, 10, device=self.device),
            torch.randn(10, 10, device=self.device),
        )
        self.check_model(Model(), example_inputs)

    def test_dynamic_smem_above_default_limit(self):
        class Model(torch.nn.Module):
            def forward(self, x, y):
                return x @ y

        model = Model().to(self.device)
        # on A100, the generated Triton kernel for this MM
        # requires 55296 bytes of dynamic SMEM which is above
        # the A100's default dynamic SMEM limit of 49152 bytes.
        example_inputs = (
            torch.randn(10285, 96, device=self.device),
            torch.randn(96, 1, device=self.device),
        )
        self.check_model(
            model,
            example_inputs,
            options={
                "max_autotune": True,
                "max_autotune_gemm_backends": "TRITON",
            },
        )

    @unittest.skipIf(IS_FBCODE, "Not yet runnable in fbcode")
    def test_seq(self):
        layernorm = torch.nn.LayerNorm(10)
        net = torch.nn.Sequential(
            layernorm,
            torch.nn.ReLU(),
            layernorm,
            torch.nn.ReLU(),
        )

        example_inputs = (torch.randn(10, device=self.device),)
        self.check_model(net.eval(), example_inputs)

    def test_addmm(self):
        class Model(torch.nn.Module):
            def __init__(self, n, k, device):
                super().__init__()
                self.weight = torch.randn(n, k, device=device)
                self.bias = torch.randn(n, device=device)

            def forward(self, a):
                return torch.nn.functional.linear(a, self.weight, self.bias)

        M = 8
        N = 6
        K = 16
        model = Model(N, K, self.device)
        batch = 2
        a = torch.randn(batch, M, K, device=self.device)
        example_inputs = (a,)
        self.check_model(model, example_inputs)

    def test_aliased_buffer_reuse(self):
        class Model(torch.nn.Module):
            def __init__(self):
                super().__init__()

            def forward(self, x, y):
                x = 2 * x
                y = 2 * y
                c = torch.cat([x, y], dim=-1)
                d = 1 + c
                m = torch.mm(d, d)
                return m[:, :2] + x

        example_inputs = (
            torch.randn(4, 2, device=self.device),
            torch.randn(4, 2, device=self.device),
        )
        self.check_model(Model(), example_inputs)

    def test_buffer_reuse(self):
        class Model(torch.nn.Module):
            def __init__(self):
                super().__init__()

            def forward(self, x, y):
                a = torch.sin(x)
                b = torch.cos(y)
                c = torch.mm(a, b)
                d = torch.relu(c)
                e = torch.sigmoid(d)
                f = torch.mm(x, y)
                g = e + f
                return g

        example_inputs = (
            torch.randn(4, 4, device=self.device),
            torch.randn(4, 4, device=self.device),
        )
        self.check_model(Model(), example_inputs)

    def test_duplicated_params(self):
        class Model(torch.nn.Module):
            def __init__(self):
                super().__init__()
                self.p = torch.nn.Parameter(torch.rand(6))
                self.q = self.p

            def forward(self, x):
                return self.p * x + self.q

        example_inputs = (torch.rand(6, device=self.device),)
        self.check_model(Model(), example_inputs)

    @unittest.skip("Skip this test, only for local test. SIGABRT is produced.")
    def test_inf(self):
        class Model(torch.nn.Module):
            def __init__(self):
                super().__init__()
                self.linear = torch.nn.Linear(10, 10)

            def forward(self, x, y):
                return x + self.linear(y)

        x = torch.randn(10, 10, device=self.device)
        x[0][0] = float("Inf")
        example_inputs = (
            x,
            torch.randn(10, 10, device=self.device),
        )
        self.check_model(
            Model().to(self.device),
            example_inputs,
            options={"debug_check_inf_and_nan": True},
        )

    @unittest.skip("Skip this test, only for local test. SIGABRT is produced.")
    def test_nan(self):
        class Model(torch.nn.Module):
            def __init__(self):
                super().__init__()
                self.linear = torch.nn.Linear(10, 10)

            def forward(self, x, y):
                return x + self.linear(y)

        x = torch.randn(10, 10, device=self.device)
        x[0][0] = float("nan")
        example_inputs = (
            x,
            torch.randn(10, 10, device=self.device),
        )
        self.check_model(
            Model().to(self.device),
            example_inputs,
            options={"debug_check_inf_and_nan": True},
        )

    def test_simple_dynamic(self):
        class Model(torch.nn.Module):
            def __init__(self):
                super().__init__()

            def forward(self, x, y):
                add_0 = x + y
                return torch.nn.functional.relu(input=add_0, inplace=False)

        a = torch.randn(128, 2048, device=self.device)
        b = torch.randn(128, 2048, device=self.device)
        constraints = [
            torch._export.dynamic_dim(a, 0) >= 1,
            torch._export.dynamic_dim(a, 0) <= 2048,
            torch._export.dynamic_dim(a, 0) == torch._export.dynamic_dim(b, 0),
        ]
        example_inputs = (a, b)
        self.check_model(Model(), example_inputs, constraints=constraints)

    def test_poi_multiple_dynamic(self):
        class Model(torch.nn.Module):
            def __init__(self):
                super().__init__()

            def forward(self, x, y):
                add_0 = x + y
                return torch.nn.functional.relu(input=add_0, inplace=False)

        a = torch.randn(128, 2048, device=self.device)
        b = torch.randn(128, 2048, device=self.device)
        constraints = [
            torch._export.dynamic_dim(a, 0) >= 1,
            torch._export.dynamic_dim(a, 0) <= 2048,
            torch._export.dynamic_dim(a, 0) == torch._export.dynamic_dim(b, 0),
        ]
        list_example_inputs = [(a, b)]
        list_example_inputs.append(
            (
                torch.randn(64, 2048, device=self.device),
                torch.randn(64, 2048, device=self.device),
            ),
        )
        list_example_inputs.append(
            (
                torch.randn(211, 2048, device=self.device),
                torch.randn(211, 2048, device=self.device),
            ),
        )
        self.check_model_with_multiple_inputs(
            Model(), list_example_inputs, constraints=constraints
        )

    def test_addmm_multiple_dynamic(self):
        class Model(torch.nn.Module):
            def __init__(self, n, k, device):
                super().__init__()
                self.weight = torch.randn(n, k, device=device)
                self.bias = torch.randn(n, device=device)

            def forward(self, a):
                return torch.nn.functional.linear(a, self.weight, self.bias)

        M = 8
        N = 6
        K = 16
        model = Model(N, K, self.device)
        batch = 2
        a = torch.randn(batch, M, K, device=self.device)
        constraints = [
            torch._export.dynamic_dim(a, 0) >= 1,
            torch._export.dynamic_dim(a, 0) <= 2048,
        ]
        list_example_inputs = [(a,)]
        batch = 2048
        list_example_inputs.append(
            (torch.randn(batch, M, K, device=self.device),),
        )
        batch = 128
        list_example_inputs.append(
            (torch.randn(batch, M, K, device=self.device),),
        )
        self.check_model_with_multiple_inputs(
            model,
            list_example_inputs,
            constraints=constraints,
            options={
                "max_autotune": True,
                "max_autotune_gemm_backends": "TRITON",
            },
        )

    def test_bmm_multiple_dynamic(self):
        class Model(torch.nn.Module):
            def __init__(self):
                super().__init__()

            def forward(self, a, b):
                return torch.bmm(a, b)

        M = 8
        N = 6
        K = 16
        model = Model()
        batch = 1024
        a = torch.randn(batch, M, K, device=self.device)
        b = torch.randn(batch, K, N, device=self.device)
        constraints = [
            torch._export.dynamic_dim(a, 0) >= 1,
            torch._export.dynamic_dim(a, 0) <= 2048,
            torch._export.dynamic_dim(a, 0) == torch._export.dynamic_dim(b, 0),
        ]
        list_example_inputs = [(a, b)]
        batch = 2048
        list_example_inputs.append(
            (
                torch.randn(batch, M, K, device=self.device),
                torch.randn(batch, K, N, device=self.device),
            ),
        )
        batch = 128
        list_example_inputs.append(
            (
                torch.randn(batch, M, K, device=self.device),
                torch.randn(batch, K, N, device=self.device),
            ),
        )
        self.check_model_with_multiple_inputs(
            model,
            list_example_inputs,
            options={
                "max_autotune": True,
                "max_autotune_gemm_backends": "TRITON",
            },
            constraints=constraints,
        )

    def test_foreach_multiple_dynamic(self):
        class Model(torch.nn.Module):
            def __init__(self):
                super().__init__()

            def forward(self, x, y):
                x_unsqueeze = torch.unsqueeze(x, dim=0)
                y_unsqueeze = torch.unsqueeze(y, dim=0)
                cat = torch.cat([x_unsqueeze, y_unsqueeze], dim=0)
                return cat

        model = Model()
        a = torch.randn(128, 2048, device=self.device)
        b = torch.randn(128, 2048, device=self.device)
        constraints = [
            torch._export.dynamic_dim(a, 0) >= 1,
            torch._export.dynamic_dim(a, 0) <= 2048,
            torch._export.dynamic_dim(a, 0) == torch._export.dynamic_dim(b, 0),
        ]
        list_example_inputs = [(a, b)]
        list_example_inputs.append(
            (
                torch.randn(64, 2048, device=self.device),
                torch.randn(64, 2048, device=self.device),
            ),
        )
        list_example_inputs.append(
            (
                torch.randn(211, 2048, device=self.device),
                torch.randn(211, 2048, device=self.device),
            ),
        )
        self.check_model_with_multiple_inputs(
            model,
            list_example_inputs,
            constraints=constraints,
        )

    # scaled_dot_product_flash_attention
    @unittest.skipIf(IS_FBCODE, "Not yet runnable in fbcode")
    def test_sdpa(self):
        class Model(torch.nn.Module):
            def __init__(self):
                super().__init__()

            def forward(self, q, k, v):
                return torch.nn.functional.scaled_dot_product_attention(q, k, v)[0]

        example_inputs = (
            torch.randn(1, 48, 64, 64, dtype=torch.bfloat16, device=self.device),
            torch.randn(1, 48, 64, 64, dtype=torch.bfloat16, device=self.device),
            torch.randn(1, 48, 64, 64, dtype=torch.bfloat16, device=self.device),
        )
        self.check_model(Model(), example_inputs)

    @unittest.skipIf(IS_FBCODE, "Not yet runnable in fbcode")
    def test_sdpa_2(self):
        class Model(torch.nn.Module):
            def __init__(self):
                super().__init__()

            def forward(self, q, k, v, x):
                t = torch.nn.functional.scaled_dot_product_attention(
                    q, k, v, is_causal=True
                )[0]
                return x + t

        example_inputs = (
            torch.randn(1, 48, 64, 64, dtype=torch.bfloat16, device=self.device),
            torch.randn(1, 48, 64, 64, dtype=torch.bfloat16, device=self.device),
            torch.randn(1, 48, 64, 64, dtype=torch.bfloat16, device=self.device),
            torch.randn(1, 48, 64, 64, dtype=torch.bfloat16, device=self.device),
        )
        self.check_model(Model(), example_inputs)

    def test_zero_grid_with_unbacked_symbols(self):
        class Repro(torch.nn.Module):
            def __init__(self):
                super().__init__()

            def forward(self, x, y):
                nz = torch.nonzero(x)
                b = torch.ones_like(nz, dtype=torch.float16)
                c = torch.zeros_like(nz, dtype=torch.float16)
                d = (b + c) @ y
                return d.sum()

        if self.device != "cuda":
            raise unittest.SkipTest("requires CUDA")
        example_inputs = (
            torch.tensor([1, 1, 1], device=self.device),
            torch.randn((1, 32), dtype=torch.float16, device=self.device),
        )
        self.check_model(Repro(), example_inputs)

    def test_repeat_interleave(self):
        class Repro(torch.nn.Module):
            def __init__(self):
                super().__init__()

            def forward(self, x):
                return torch.ops.aten.repeat_interleave.Tensor(x, output_size=12)

        example_inputs = (torch.ones((1,), dtype=torch.int32, device=self.device) * 12,)
        self.check_model(Repro(), example_inputs)

    def test_dynamic_cat(self):
        class Model(torch.nn.Module):
            def __init__(self):
                super().__init__()

            def forward(self, x1, x2):
                return torch.cat([x1, x2], dim=0)

        a = torch.randn(2, 4, device=self.device)
        b = torch.randn(3, 4, device=self.device)
        constraints = [
            torch._export.dynamic_dim(a, 0) >= 1,
            torch._export.dynamic_dim(a, 0) <= 10,
            torch._export.dynamic_dim(b, 0) >= 1,
            torch._export.dynamic_dim(b, 0) <= 20,
        ]
        example_inputs = (a, b)
        self.check_model(Model(), example_inputs, constraints=constraints)

    @requires_multigpu()
    def test_replicate_on_devices(self):
        if self.device != "cuda":
            raise unittest.SkipTest("requires CUDA")

        class Model(torch.nn.Module):
            def __init__(self, w1, w2):
                super().__init__()
                self.w1 = w1
                self.w2 = w2

            def forward(self, x, y):
                a = x * self.w1
                b = y * self.w2
                return a + b

        w1 = torch.randn(10, 10)
        w2 = torch.randn(10, 10)
        inputs = (torch.randn(10, 10), torch.randn(10, 10))
        result_cpu = Model(w1, w2)(*inputs)

        # Compile model with AOTInductor
        with torch.cuda.device(0), config.patch(
            "aot_inductor.abi_compatible", self.abi_compatible
        ):
            so_path = AOTInductorModelRunner.compile(
                model=Model(w1.cuda(0), w2.cuda(0)),
                example_inputs=tuple(t.cuda(0) for t in inputs),
            )

        # Run model on cuda:N
        for i in range(torch.cuda.device_count()):
            with torch.cuda.device(i):
                example_inputs = tuple(t.cuda(i) for t in inputs)
                optimized = AOTInductorModelRunner.load("cuda", so_path, example_inputs)
                result_cuda = optimized(example_inputs)
            self.assertTrue(same(result_cpu, result_cuda.cpu()))

    def test_pytree_inputs(self):
        class M(torch.nn.Module):
            def __init__(self):
                super().__init__()

            def forward(self, x: Dict[str, torch.Tensor]):
                add_ = torch.zeros(5)
                mul_ = torch.ones(5)
                for v in x.values():
                    add_ += v
                    mul_ *= v

                return [add_, mul_]

        self.check_model(M(), ({"x": torch.ones(5), "y": torch.ones(5)},))

    @requires_multigpu()
    def test_non_default_cuda_device(self):
        if self.device != "cuda":
            raise unittest.SkipTest("requires CUDA")

        class Model(torch.nn.Module):
            def __init__(self, weight):
                super().__init__()
                self.weight = weight

            def forward(self, x, y):
                return x + torch.nn.functional.linear(y, self.weight)

        weight = torch.randn(10, 10)
        inputs = (torch.randn(10, 10), torch.randn(10, 10))
        result_cpu = Model(weight)(*inputs)

        with torch.cuda.device(0), torch.no_grad(), config.patch(
            "aot_inductor.abi_compatible", self.abi_compatible
        ):
            result_cuda_0 = AOTInductorModelRunner.run(
                "cuda", Model(weight.cuda(0)), tuple(t.cuda(0) for t in inputs)
            )

        with torch.cuda.device(1), torch.no_grad(), config.patch(
            "aot_inductor.abi_compatible", self.abi_compatible
        ):
            result_cuda_1 = AOTInductorModelRunner.run(
                "cuda", Model(weight.cuda(1)), tuple(t.cuda(1) for t in inputs)
            )

        self.assertTrue(same(result_cpu, result_cuda_0.cpu()))
        self.assertTrue(same(result_cpu, result_cuda_1.cpu()))

    def test_reuse_kernel(self):
        class Model(torch.nn.Module):
            def __init__(self):
                super().__init__()

            def forward(self, x, y):
                a = torch.sin(x)
                b = torch.mm(a, y)
                c = torch.sin(b)
                d = torch.mm(b, c)
                return d

        example_inputs = (
            torch.randn(87, 87, device=self.device),
            torch.randn(87, 87, device=self.device),
        )
        self.check_model(Model(), example_inputs)

        if self.device == "cuda":
            so_path = torch._export.aot_compile(Model(), example_inputs)
            with open(os.path.splitext(so_path)[0] + ".cpp") as cpp:
                src_code = cpp.read()
                FileCheck().check_count(
                    "triton_poi_fused_sin_0 = loadKernel(",
                    1,
                    exactly=True,
                ).run(src_code)

    def test_fake_tensor_device_validation(self):
        if self.device != "cuda":
            raise unittest.SkipTest("requires CUDA")

        class Model(torch.nn.Module):
            def __init__(self):
                super().__init__()

            def forward(self, x, y):
                return x + y

        example_inputs = (torch.randn(10, 10), torch.randn(10, 10))

        # Export on CPU
        exported_program = torch._export.export(
            Model(),
            example_inputs,
            constraints=[],
        )

        # Compile exported model on CUDA
        gm = exported_program.graph_module.to(self.device)
        with self.assertRaisesRegex(ValueError, "Device mismatch between fake input"):
            torch._inductor.aot_compile(
                gm, tuple(i.to(self.device) for i in example_inputs)
            )

    @unittest.mock.patch("torch._inductor.graph.supported_dtype_of_cpp_wrapper")
    def test_unsupported_input_dtype(self, supported_dtype_of_cpp_wrapper_mock):
        supported_dtype_of_cpp_wrapper_mock.return_value = False

        class Model(torch.nn.Module):
            def __init__(self):
                super().__init__()

            def forward(self, x, y):
                return x + y

        example_inputs = (
            torch.randn(10, 10).to(self.device),
            torch.randn(10, 10).to(self.device),
        )
        with self.assertRaisesRegex(
            CppWrapperCodeGenError, "Unsupported input dtype torch.float32"
        ):
            torch._export.aot_compile(Model(), example_inputs)

        supported_dtype_of_cpp_wrapper_mock.assert_called_once_with(
            torch.float32, self.device == "cuda"
        )

    def test_consecutive_compiles(self):
        """Test that compilation behaves correctly with cache hits"""

        class TestModule(torch.nn.Module):
            def __init__(self):
                super().__init__()

            def forward(self, x):
                return x + 1

        mod = TestModule()
        inp = torch.rand(1)
        mod(inp)
        mod2 = torch.fx.symbolic_trace(mod, concrete_args=[inp])
        so = torch._export.aot_compile(mod2, (inp,))
        assert so is not None
        # compile the 2nd time with cache hit
        so = torch._export.aot_compile(mod2, (inp,))
        assert so is not None

    def test_normal_functional(self):
        class Model(torch.nn.Module):
            def __init__(self):
                super().__init__()

            def forward(self, x):
                return torch.ops.aten.normal_functional.default(x)

        self.check_model(Model(), (torch.empty(4, 1, 4, 4),))

    def test_empty_graph(self):
        class Model(torch.nn.Module):
            def __init__(self):
                super().__init__()

            def forward(self, x):
                return x

        example_inputs = (torch.randn(8, 4, 4, device=self.device),)
        self.check_model(Model(), example_inputs)

    @unittest.skipIf(IS_FBCODE, "Not runnable in fbcode")
    def test_dup_unbacked_sym_decl(self):
        class Model(torch.nn.Module):
            def __init__(self):
                super().__init__()

            def forward(self, x):
                abs_1 = torch.ops.aten.abs.default(x)
                lt = torch.ops.aten.lt.Scalar(abs_1, 0.001)
                eq = torch.ops.aten.eq.Scalar(lt, 0)
                index_1 = torch.ops.aten.index.Tensor(x, [eq])
                sin = torch.ops.aten.sin.default(index_1)
                index_2 = torch.ops.aten.index.Tensor(x, [eq])
                div_3 = torch.ops.aten.div.Tensor(sin, index_2)
                return div_3

        example_inputs = (torch.randn(4, 4, 4, 4).to(self.device),)
        self.check_model(Model(), example_inputs)

    def test_run_with_grad_enabled(self):
        class Model(torch.nn.Module):
            def forward(self, x, weight, bias):
                return torch.ops.aten.addmm(bias, weight, x)

        m = Model().to(device=self.device)
        x = torch.rand(8, 8, device=self.device, requires_grad=True)
        weight = torch.rand(8, 8, device=self.device, requires_grad=True)
        bias = torch.rand(8, device=self.device, requires_grad=True)
        example_inputs = (x, weight, bias)

        expected = m(*example_inputs)
        expected = pytree.tree_leaves(expected)

        # compiler under no_grad
        with torch.no_grad():
            so_path = AOTInductorModelRunner.compile(m, example_inputs)

        # run under grad enabled
        self.assertTrue(torch.is_grad_enabled())

        optimized = AOTInductorModelRunner.load(self.device, so_path, example_inputs)
        actual = optimized(example_inputs)
        actual = pytree.tree_leaves(actual)

        self.assertTrue(same(actual, expected))

    def test_return_constant(self):
        class Model(torch.nn.Module):
            def __init__(self, device):
                super().__init__()
                self.cst = torch.randn(5, 5, device=device)

            def forward(self, x):
                a = self.cst.clone()
                return (x, a)

        x = torch.randn(5, device=self.device)
        self.check_model(Model(self.device), (x,))

    def test_with_profiler(self):
        class Model(torch.nn.Module):
            def __init__(self):
                super().__init__()
                self.linear = torch.nn.Linear(10, 10)

            def forward(self, x, y):
                return x + self.linear(y)

        example_inputs = (
            torch.randn(10, 10, device=self.device),
            torch.randn(10, 10, device=self.device),
        )
        with config.patch({"profile_bandwidth": "1", "profile_bandwidth_regex": ""}):
            self.check_model(Model(), example_inputs)

    def test_repeat_output(self):
        class Model(torch.nn.Module):
            def __init__(self):
                super().__init__()

            def forward(self, x):
                y = torch.sin(x)
                return y, y

        example_inputs = (torch.randn(3, 10, device=self.device),)
        self.check_model(Model(), example_inputs)

    @skip_if_no_torchvision
    def test_missing_cubin(self):
        from torchvision.models.resnet import Bottleneck, ResNet

        class Model(ResNet):
            def __init__(self):
                super().__init__(
                    block=Bottleneck,
                    layers=[3, 4, 6, 3],
                    replace_stride_with_dilation=[False, False, True],
                    norm_layer=None,
                )

            def forward(self, x):
                x = self.conv1(x)
                x = self.bn1(x)
                x = self.relu(x)
                f1 = x
                x = self.maxpool(x)
                x = self.layer1(x)
                f2 = x
                x = self.layer2(x)
                f3 = x
                x = self.layer3(x)
                x = self.layer4(x)
                f4 = x
                return [f1, f2, f3, f4]

        # Call eval() here so that batch_norm won't update the running stats
        # Use float64 to avoid numeric difference failure
        model = Model().to(device=self.device, dtype=torch.float64).eval()
        example_inputs = (
            torch.randn(4, 3, 64, 64, device=self.device, dtype=torch.float64),
        )
        self.check_model(model, example_inputs)

    @common_utils.parametrize("grid_type", [1, 2, 3])
    @common_utils.parametrize("num_dims", [1, 2])
    @common_utils.parametrize("dynamic", [False, True])
    @common_utils.parametrize("autotune", [False, True])
    def test_triton_kernel(self, grid_type, num_dims, dynamic, autotune):
        if self.device != "cuda":
            raise unittest.SkipTest("requires CUDA")

        class Model(torch.nn.Module):
            def __init__(self):
                super().__init__()

            def forward(self, x, y):
                # AOT export does not allow for input mutation
                x = x.clone()
                y = y.clone()
                output = torch.zeros_like(x)
                if autotune and num_dims == 2:
                    x_elements = output.size()[0]
                    y_elements = output.size()[1]
                else:
                    n_elements = output.numel()

                # Select grid
                if autotune and num_dims == 2:
                    if grid_type == 1:
                        grid = (x_elements, y_elements)
                    elif grid_type == 2:
                        grid = lambda meta: (  # noqa: E731
                            triton.cdiv(x_elements, meta["BLOCK_SIZE_X"]),
                            triton.cdiv(y_elements, meta["BLOCK_SIZE_Y"]),
                        )
                    else:

                        def grid_fn(meta):
                            return (
                                triton.cdiv(x_elements, meta["BLOCK_SIZE_X"]),
                                triton.cdiv(y_elements, meta["BLOCK_SIZE_Y"]),
                            )

                        grid = grid_fn
                else:
                    if grid_type == 1:
                        grid = (n_elements,)
                    elif grid_type == 2:
                        grid = lambda meta: (  # noqa: E731
                            triton.cdiv(n_elements, meta["BLOCK_SIZE"]),
                        )
                    else:

                        def grid_fn(meta):
                            return (triton.cdiv(n_elements, meta["BLOCK_SIZE"]),)

                        grid = grid_fn

                # Select kernel
                if autotune:
                    if num_dims == 1:
                        add_kernel_autotuned[grid](x, y, output, n_elements)
                    else:
                        add_kernel_2d_autotuned[grid](
                            x, y, output, x_elements, y_elements
                        )
                else:
                    add_kernel[grid](x, y, output, n_elements, BLOCK_SIZE=16)
                return output

        dims = [10] * num_dims
        a = torch.randn(*dims, device=self.device)
        b = torch.randn(*dims, device=self.device)
        constraints = []
        if dynamic:
            constraints = [
                torch._export.dynamic_dim(a, 0) >= 1,
                torch._export.dynamic_dim(a, 0) <= 10,
                torch._export.dynamic_dim(b, 0) >= 1,
                torch._export.dynamic_dim(b, 0) <= 10,
            ]
        self.check_model(Model(), (a, b), constraints=constraints)

    def test_triton_kernel_dynamic_shape_with_div(self):
        if self.device != "cuda":
            raise unittest.SkipTest("requires CUDA")

        @triton.jit
        def pass_kernel(x, num):
            pass

        class Model(torch.nn.Module):
            def __init__(self):
                super().__init__()

            def forward(self, x):
                # AOT export does not allow for input mutation
                x = x.clone()
                num = x.numel() // 4

                grid = lambda meta: (triton.cdiv(num, 16),)  # noqa: E731
                pass_kernel[grid](x, num)
                return x

        a = torch.randn(10, device=self.device)
        constraints = [
            torch._export.dynamic_dim(a, 0) >= 1,
            torch._export.dynamic_dim(a, 0) <= 10,
        ]
        self.check_model(Model(), (a,), constraints=constraints)

    def test_triton_kernel_reinterpret_view(self):
        if self.device != "cuda":
            raise unittest.SkipTest("requires CUDA")

        @triton.jit
        def pass_kernel(x, y):
            pass

        class Model(torch.nn.Module):
            def __init__(self):
                super().__init__()

            def forward(self, x):
                # AOT export does not allow for input mutation
                x = x.clone()
                pass_kernel[(1,)](x, torch.empty_like(x))
                return x

        example_inputs = (torch.randn(4, device=self.device),)
        self.check_model(Model(), example_inputs)

    def test_shifted_constraint_ranges(self):
        class Model(torch.nn.Module):
            def __init__(self):
                super().__init__()

            def forward(
                self,
                x: torch.Tensor,
                y: torch.Tensor,
            ):
                torch._check(y.size(0) == x.size(0) + 1)
                return x.sum(0) + y.sum(0)

        a = torch.randn((4, 5), device=self.device)
        b = torch.randn((5, 5), device=self.device)

        constraints = [
            torch._export.dynamic_dim(a, 0) >= 2,
            torch._export.dynamic_dim(a, 0) <= 1024,
            torch._export.dynamic_dim(b, 0) >= 3,
            torch._export.dynamic_dim(b, 0) <= 1025,
        ]

        self.check_model(
            Model(),
            (a, b),
            constraints=constraints,
            disable_constraint_solver=True,
        )

    def test_scatter_fallback(self):
        class Model(torch.nn.Module):
            def __init__(self):
                super().__init__()

            def forward(
                self,
                inp: torch.Tensor,
                index: torch.Tensor,
                src: torch.Tensor,
            ):
                return torch.scatter(inp, 1, index, src)

        inputs = (
            torch.ones((3, 5), device=self.device, dtype=torch.int64),
            torch.tensor([[0, 1, 2, 0]], device=self.device, dtype=torch.int64),
            torch.zeros((2, 5), device=self.device, dtype=torch.int64),
        )

        self.check_model(Model(), inputs)


common_utils.instantiate_parametrized_tests(AOTInductorTestsTemplate)


class AOTInductorTestABICompatibleCpu(TestCase):
    device = "cpu"
    abi_compatible = True
    check_model = check_model
    check_model_with_multiple_inputs = check_model_with_multiple_inputs
    allow_stack_allocation = False
    use_minimal_arrayref_interface = False


def fail_with_and_without_stack_allocation(is_skip=False):
    return TestFailure(
        (
            "abi_compatible_cpu",
            "abi_compatible_cpu_with_stack_allocation",
            "abi_compatible_cpu_with_stack_allocation_and_minimal_arrayref_interface",
        ),
        is_skip=is_skip,
    )


# test_failures, xfail by default, set is_skip=True to skip
CPU_TEST_FAILURES = {
    "test_addmm_multiple_dynamic": fail_with_and_without_stack_allocation(),
    "test_bmm_multiple_dynamic": fail_with_and_without_stack_allocation(),
    "test_dup_unbacked_sym_decl": fail_with_and_without_stack_allocation(),
    "test_dynamic_cat": fail_with_and_without_stack_allocation(),
    "test_dynamic_smem_above_default_limit": fail_with_and_without_stack_allocation(),
    "test_foreach_multiple_dynamic": fail_with_and_without_stack_allocation(),
    # TODO: test_freezing_abi_compatible_cpu somehow fails on CI but not locally,
    #   NotImplementedError: Cannot access storage of OpaqueTensorImpl
    "test_freezing": fail_with_and_without_stack_allocation(is_skip=True),
<<<<<<< HEAD
    # minimal arrayref interface only works with CPU; test crashes.
    "test_multi_device": TestFailure(
        ("abi_compatible_cpu_with_stack_allocation_and_minimal_arrayref_interface",),
        is_skip=True,
    ),
=======
    # Need to support convolution
    "test_missing_cubin": fail_with_and_without_stack_allocation(),
>>>>>>> 24b31840
    "test_normal_functional": fail_with_and_without_stack_allocation(),
    "test_poi_multiple_dynamic": fail_with_and_without_stack_allocation(),
    # There is a double-free issue which will be fixed in another PR
    "test_repeat_output": fail_with_and_without_stack_allocation(is_skip=True),
    # the test segfaults
    "test_scatter_fallback": fail_with_and_without_stack_allocation(is_skip=True),
    "test_sdpa": fail_with_and_without_stack_allocation(),
    "test_sdpa2": fail_with_and_without_stack_allocation(),
    # error: could not find s0
    "test_shifted_constraint_ranges": fail_with_and_without_stack_allocation(is_skip=True),
    "test_simple_dynamic": fail_with_and_without_stack_allocation(),
}

copy_tests(
    AOTInductorTestsTemplate,
    AOTInductorTestABICompatibleCpu,
    "abi_compatible_cpu",
    CPU_TEST_FAILURES,
)


class AOTInductorTestABICompatibleCpuWithStackAllocation(TestCase):
    device = "cpu"
    abi_compatible = True
    check_model = check_model
    check_model_with_multiple_inputs = check_model_with_multiple_inputs
    allow_stack_allocation = True
    use_minimal_arrayref_interface = False


copy_tests(
    AOTInductorTestsTemplate,
    AOTInductorTestABICompatibleCpuWithStackAllocation,
    "abi_compatible_cpu_with_stack_allocation",
    CPU_TEST_FAILURES,
)


class AOTInductorTestABICompatibleCpuWithStackAllocationAndMinimalArrayRefInterface(
    TestCase
):
    device = "cpu"
    abi_compatible = True
    check_model = check_model
    check_model_with_multiple_inputs = check_model_with_multiple_inputs
    allow_stack_allocation = True
    use_minimal_arrayref_interface = True


copy_tests(
    AOTInductorTestsTemplate,
    AOTInductorTestABICompatibleCpuWithStackAllocationAndMinimalArrayRefInterface,
    "abi_compatible_cpu_with_stack_allocation_and_minimal_arrayref_interface",
    CPU_TEST_FAILURES,
)


class AOTInductorTestABICompatibleCuda(TestCase):
    device = "cuda"
    abi_compatible = True
    check_model = check_model
    check_model_with_multiple_inputs = check_model_with_multiple_inputs
    allow_stack_allocation = False
    use_minimal_arrayref_interface = False


copy_tests(
    AOTInductorTestsTemplate,
    AOTInductorTestABICompatibleCuda,
    "abi_compatible_cuda",
    # test_failures, xfail by default, set is_skip=True to skip
    {
        "test_dup_unbacked_sym_decl": TestFailure(("abi_compatible_cuda",)),
        # Need to support convolution
        "test_missing_cubin": TestFailure(("abi_compatible_cuda",)),
        "test_normal_functional": TestFailure(("abi_compatible_cuda",)),
        # There is a double-free issue which will be fixed in another PR
        "test_repeat_output": TestFailure(("abi_compatible_cuda",), is_skip=True),
    },
)


@unittest.skipIf(IS_FBCODE, "NonABI mode should not be used in fbcode")
class AOTInductorTestNonABICompatibleCpu(TestCase):
    device = "cpu"
    abi_compatible = False
    check_model = check_model
    check_model_with_multiple_inputs = check_model_with_multiple_inputs
    allow_stack_allocation = False
    use_minimal_arrayref_interface = False


copy_tests(
    AOTInductorTestsTemplate,
    AOTInductorTestNonABICompatibleCpu,
    "non_abi_compatible_cpu",
    # test_failures, xfail by default, set is_skip=True to skip
    {
        "test_addmm_multiple_dynamic": TestFailure(("non_abi_compatible_cpu",)),
        "test_bmm_multiple_dynamic": TestFailure(("non_abi_compatible_cpu",)),
        "test_dynamic_smem_above_default_limit": TestFailure(
            ("non_abi_compatible_cpu",)
        ),
        # TODO: test_freezing_non_abi_compatible_cpu somehow fails on CI but not locally,
        #   NotImplementedError: Cannot access storage of OpaqueTensorImpl
        "test_freezing": TestFailure(("non_abi_compatible_cpu",), is_skip=True),
    },
)


@unittest.skipIf(IS_FBCODE, "NonABI mode should not be used in fbcode")
class AOTInductorTestNonABICompatibleCuda(TestCase):
    device = "cuda"
    abi_compatible = False
    check_model = check_model
    check_model_with_multiple_inputs = check_model_with_multiple_inputs
    allow_stack_allocation = False
    use_minimal_arrayref_interface = False


copy_tests(
    AOTInductorTestsTemplate,
    AOTInductorTestNonABICompatibleCuda,
    "non_abi_compatible_cuda",
)


if __name__ == "__main__":
    from torch._dynamo.test_case import run_tests

    # cpp_extension N/A in fbcode
    if HAS_CUDA and not TEST_WITH_ROCM:
        run_tests(needs="filelock")<|MERGE_RESOLUTION|>--- conflicted
+++ resolved
@@ -172,6 +172,7 @@
         {
             "aot_inductor.abi_compatible": self.abi_compatible,
             "allow_stack_allocation": self.allow_stack_allocation,
+            "use_minimal_arrayref_interface": self.use_minimal_arrayref_interface,
         }
     ):
         torch.manual_seed(0)
@@ -204,7 +205,6 @@
         {
             "aot_inductor.abi_compatible": self.abi_compatible,
             "allow_stack_allocation": self.allow_stack_allocation,
-            "use_minimal_arrayref_interface": self.use_minimal_arrayref_interface,
         }
     ):
         torch.manual_seed(0)
@@ -1363,16 +1363,13 @@
     # TODO: test_freezing_abi_compatible_cpu somehow fails on CI but not locally,
     #   NotImplementedError: Cannot access storage of OpaqueTensorImpl
     "test_freezing": fail_with_and_without_stack_allocation(is_skip=True),
-<<<<<<< HEAD
+    # Need to support convolution
+    "test_missing_cubin": fail_with_and_without_stack_allocation(),
     # minimal arrayref interface only works with CPU; test crashes.
     "test_multi_device": TestFailure(
         ("abi_compatible_cpu_with_stack_allocation_and_minimal_arrayref_interface",),
         is_skip=True,
     ),
-=======
-    # Need to support convolution
-    "test_missing_cubin": fail_with_and_without_stack_allocation(),
->>>>>>> 24b31840
     "test_normal_functional": fail_with_and_without_stack_allocation(),
     "test_poi_multiple_dynamic": fail_with_and_without_stack_allocation(),
     # There is a double-free issue which will be fixed in another PR
