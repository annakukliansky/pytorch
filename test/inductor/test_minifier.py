# Owner(s): ["module: inductor"]
import functools
import textwrap
import unittest

import torch
import torch._dynamo
<<<<<<< HEAD
=======
import torch._dynamo.config as dynamo_config
import torch._inductor.config as inductor_config
>>>>>>> e72385af
import torch._inductor.utils
from torch._dynamo.test_minifier_common import MinifierTestBase
from torch.testing._internal.common_utils import IS_JETSON, IS_MACOS, TEST_WITH_ASAN

_HAS_TRITON = torch._inductor.utils.has_triton()
requires_cuda = functools.partial(unittest.skipIf, not _HAS_TRITON, "requires cuda")


class MinifierTests(MinifierTestBase):
    # Test that compile and accuracy errors after aot can be repro'd (both CPU and CUDA)
    def _test_after_aot(self, device, bug_type, repro_level):
        # NB: The program is intentionally quite simple, just enough to
        # trigger one minification step, no more (dedicated minifier tests
        # should exercise minifier only)
        run_code = textwrap.dedent(
            f"""\
            @torch.compile()
            def inner(x):
                x = torch.relu(x)
                x = torch.cos(x)
                return x

            inner(torch.randn(20, 20).to("{device}"))
        """
        )
        # These will crash the process and should be tested in
        # test_minifier_isolate.py
        assert bug_type != "runtime_error"
        patch_code = self._gen_codegen_fn_patch_code(device, bug_type)
        self.assertIsNotNone(patch_code)
        test_proc, _, repro_proc = self._run_full_test_nocode(
            run_code, "aot", repro_level, patch_code, isolate=False
        )
        return test_proc.stderr.decode("utf-8"), repro_proc.stderr.decode("utf-8")

    @unittest.skipIf(IS_JETSON, "Fails on Jetson")
    def test_after_aot_cpu_compile_error(self):
        tb1, tb2 = self._test_after_aot("cpu", "compile_error", 2)
        self.assertIn("CppCompileError", tb1)
        self.assertIn("CppCompileError", tb2)

    @unittest.skipIf(IS_JETSON, "Fails on Jetson")
    def test_after_aot_cpu_accuracy_error(self):
        tb1, tb2 = self._test_after_aot("cpu", "accuracy", 4)
        self.assertIn("AccuracyError", tb1)
        self.assertIn("AccuracyError", tb2)

    @requires_cuda()
    def test_after_aot_cuda_compile_error(self):
        tb1, tb2 = self._test_after_aot("cuda", "compile_error", 2)
        self.assertIn("SyntaxError", tb1)
        self.assertIn("SyntaxError", tb2)

    @requires_cuda()
    def test_after_aot_cuda_accuracy_error(self):
        tb1, tb2 = self._test_after_aot("cuda", "accuracy", 4)
        self.assertIn("AccuracyError", tb1)
        self.assertIn("AccuracyError", tb2)

    @requires_cuda()
    def test_rmse_improves_over_atol(self):
        # From https://twitter.com/itsclivetime/status/1651135821045719041?s=20
        run_code = """
@torch.compile()
def inner(x):
    return x - torch.tensor(655, dtype=torch.half, device='cuda') * 100

inner(torch.tensor(655 * 100, dtype=torch.half, device='cuda'))
"""

        # If we disable RMSE against fp64, this triggers accuracy error,
        # as the increased precision from torch.compile changes the result
        # of 655 * 100
        with dynamo_config.patch("same_two_models_use_fp64", False):
            self._run_full_test(
                run_code,
                "aot",
                "AccuracyError",
                isolate=False,
                # NB: need this to avoid refusing to minify when fp64 doesn't work
                # (which it doesn't, due to the config patch above)
                minifier_args=["--strict-accuracy"],
            )

        # But using fp64, we see that the intended semantics is the increased
        # 655 * 100 precision, and so we report no problem
        self._run_full_test(run_code, "aot", None, isolate=False)

    @inductor_config.patch("cpp.inject_relu_bug_TESTING_ONLY", "accuracy")
    @inductor_config.patch("cpp.inject_log1p_bug_TESTING_ONLY", "accuracy")
    def test_accuracy_vs_strict_accuracy(self):
        run_code = """
@torch.compile()
def inner(x):
    y = torch.log1p(x)
    b = y > 0
    # Need to ensure suffix removal hits a boolean output
    b = torch.logical_not(b)
    b = torch.logical_not(b)
    x = torch.relu(x)
    return torch.where(b, x, x)

inner(torch.randn(20))
"""

        # Strict accuracy gets hung up on the boolean mask difference, which
        # will localize the error to sigmoid, even though it doesn't actually
        # matter to the end result
        res = self._run_full_test(
            run_code,
            "aot",
            "AccuracyError",
            isolate=False,
            minifier_args=["--strict-accuracy"],
        )
        self.assertExpectedInline(
            res.repro_module(),
            """\
class Repro(torch.nn.Module):
    def __init__(self):
        super().__init__()

    def forward(self, arg0_1):
        log1p = torch.ops.aten.log1p.default(arg0_1);  arg0_1 = None
        return (log1p,)""",
        )

        # FP accuracy will refuse to promote the logical_not on the outputs,
        # and so you'll get to the relu (unless the minifier somehow tries
        # removing entire suffix except the log1p first!)
        res = self._run_full_test(run_code, "aot", "AccuracyError", isolate=False)
        self.assertExpectedInline(
            res.repro_module(),
            """\
class Repro(torch.nn.Module):
    def __init__(self):
        super().__init__()

    def forward(self, arg0_1):
        relu = torch.ops.aten.relu.default(arg0_1);  arg0_1 = None
        return (relu,)""",
        )

    @inductor_config.patch("cpp.inject_relu_bug_TESTING_ONLY", "accuracy")
    def test_offload_to_disk(self):
        # Just a smoketest, this doesn't actually test that memory
        # usage went down.  Test case is carefully constructed to hit
        # delta debugging.
        run_code = """\
@torch.compile()
def inner(x):
    x = torch.sin(x)
    x = torch.sin(x)
    x = torch.cos(x)
    x = torch.relu(x)
    return x

inner(torch.randn(20, 20))
"""
        self._run_full_test(
            run_code,
            "aot",
            "AccuracyError",
            isolate=False,
            minifier_args=["--offload-to-disk"],
        )


if __name__ == "__main__":
    import sys

    from torch._dynamo.test_case import run_tests

    # Skip CI tests on mac since CPU inductor does not seem to work due to C++ compile errors,
    # also skip on ASAN due to https://github.com/pytorch/pytorch/issues/98262
    # also skip on Py 3.11+ since unhandled exceptions can cause segfaults
    if not IS_MACOS and not TEST_WITH_ASAN and sys.version_info < (3, 11):
        run_tests()<|MERGE_RESOLUTION|>--- conflicted
+++ resolved
@@ -1,15 +1,11 @@
 # Owner(s): ["module: inductor"]
 import functools
-import textwrap
 import unittest
 
 import torch
 import torch._dynamo
-<<<<<<< HEAD
-=======
 import torch._dynamo.config as dynamo_config
 import torch._inductor.config as inductor_config
->>>>>>> e72385af
 import torch._inductor.utils
 from torch._dynamo.test_minifier_common import MinifierTestBase
 from torch.testing._internal.common_utils import IS_JETSON, IS_MACOS, TEST_WITH_ASAN
@@ -20,54 +16,51 @@
 
 class MinifierTests(MinifierTestBase):
     # Test that compile and accuracy errors after aot can be repro'd (both CPU and CUDA)
-    def _test_after_aot(self, device, bug_type, repro_level):
+    def _test_after_aot(self, device, expected_error):
         # NB: The program is intentionally quite simple, just enough to
         # trigger one minification step, no more (dedicated minifier tests
         # should exercise minifier only)
-        run_code = textwrap.dedent(
-            f"""\
-            @torch.compile()
-            def inner(x):
-                x = torch.relu(x)
-                x = torch.cos(x)
-                return x
+        run_code = f"""\
+@torch.compile()
+def inner(x):
+    x = torch.relu(x)
+    x = torch.cos(x)
+    return x
 
-            inner(torch.randn(20, 20).to("{device}"))
-        """
-        )
-        # These will crash the process and should be tested in
-        # test_minifier_isolate.py
-        assert bug_type != "runtime_error"
-        patch_code = self._gen_codegen_fn_patch_code(device, bug_type)
-        self.assertIsNotNone(patch_code)
-        test_proc, _, repro_proc = self._run_full_test_nocode(
-            run_code, "aot", repro_level, patch_code, isolate=False
-        )
-        return test_proc.stderr.decode("utf-8"), repro_proc.stderr.decode("utf-8")
+inner(torch.randn(20, 20).to("{device}"))
+"""
+        self._run_full_test(run_code, "aot", expected_error, isolate=False)
 
     @unittest.skipIf(IS_JETSON, "Fails on Jetson")
+    @inductor_config.patch("cpp.inject_relu_bug_TESTING_ONLY", "compile_error")
     def test_after_aot_cpu_compile_error(self):
-        tb1, tb2 = self._test_after_aot("cpu", "compile_error", 2)
-        self.assertIn("CppCompileError", tb1)
-        self.assertIn("CppCompileError", tb2)
+        self._test_after_aot("cpu", "CppCompileError")
 
     @unittest.skipIf(IS_JETSON, "Fails on Jetson")
+    @inductor_config.patch("cpp.inject_relu_bug_TESTING_ONLY", "accuracy")
     def test_after_aot_cpu_accuracy_error(self):
-        tb1, tb2 = self._test_after_aot("cpu", "accuracy", 4)
-        self.assertIn("AccuracyError", tb1)
-        self.assertIn("AccuracyError", tb2)
+        self._test_after_aot("cpu", "AccuracyError")
 
     @requires_cuda()
+    @inductor_config.patch("triton.inject_relu_bug_TESTING_ONLY", "compile_error")
     def test_after_aot_cuda_compile_error(self):
-        tb1, tb2 = self._test_after_aot("cuda", "compile_error", 2)
-        self.assertIn("SyntaxError", tb1)
-        self.assertIn("SyntaxError", tb2)
+        self._test_after_aot("cuda", "SyntaxError")
 
     @requires_cuda()
+    @inductor_config.patch("triton.inject_relu_bug_TESTING_ONLY", "accuracy")
     def test_after_aot_cuda_accuracy_error(self):
-        tb1, tb2 = self._test_after_aot("cuda", "accuracy", 4)
-        self.assertIn("AccuracyError", tb1)
-        self.assertIn("AccuracyError", tb2)
+        self._test_after_aot("cuda", "AccuracyError")
+
+    @inductor_config.patch("cpp.inject_relu_bug_TESTING_ONLY", "accuracy")
+    def test_constant_in_graph(self):
+        run_code = """\
+@torch.compile()
+def inner(x):
+    return torch.tensor(2) + torch.relu(x)
+
+inner(torch.randn(2))
+"""
+        self._run_full_test(run_code, "aot", "AccuracyError", isolate=False)
 
     @requires_cuda()
     def test_rmse_improves_over_atol(self):
