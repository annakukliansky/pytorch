--- conflicted
+++ resolved
@@ -242,11 +242,7 @@
             warnings.simplefilter("always")
             torch.hub.load('ailzhang/torchhub_example', 'mnist_zip_1_6', trust_repo=None)
             assert len(w) == 1
-<<<<<<< HEAD
-            assert issubclass(w[-1].category, UserWarning, stacklevel=2)
-=======
-            assert issubclass(w[-1].category, UserWarning, stacklevel=TO_BE_DETERMINED)
->>>>>>> fff02e67
+            assert issubclass(w[-1].category, UserWarning)
             assert "You are about to download and run code from an untrusted repository" in str(w[-1].message)
 
         self._assert_trusted_list_is_empty()
