# Owner(s): ["module: dynamo"]
from torch._dynamo import config
from torch._dynamo.testing import make_test_cls_with_patches

try:
    from . import (
        test_aot_autograd,
        test_ctx_manager,
        test_export,
        test_functions,
        test_higher_order_ops,
        test_misc,
        test_modules,
        test_repros,
        test_subgraphs,
    )
except ImportError:
    import test_aot_autograd
    import test_ctx_manager
    import test_export
    import test_functions
    import test_higher_order_ops
    import test_misc
    import test_modules
    import test_repros
    import test_subgraphs


test_classes = {}


def make_dynamic_cls(cls, automatic_dynamic_shapes=False):
    suffix = "_dynamic_shapes"
    if automatic_dynamic_shapes:
        suffix = "_automatic_dynamic_shapes"

    cls_prefix = "DynamicShapes"
    if automatic_dynamic_shapes:
        cls_prefix = "AutomaticDynamicShapes"

    test_class = make_test_cls_with_patches(
        cls,
        cls_prefix,
        suffix,
<<<<<<< HEAD
        (config, "dynamic_shapes", True),
        (config, "assume_static_by_default", static_default),
        (config, "specialize_int", static_default),
=======
        (config, "assume_static_by_default", automatic_dynamic_shapes),
        (config, "automatic_dynamic_shapes", automatic_dynamic_shapes),
        (config, "specialize_int", False),
        xfail_prop="_expected_failure_automatic_dynamic"
        if automatic_dynamic_shapes
        else "_expected_failure_dynamic",
>>>>>>> 8c54cd43
    )

    test_classes[test_class.__name__] = test_class
    # REMOVING THIS LINE WILL STOP TESTS FROM RUNNING
    globals()[test_class.__name__] = test_class
    return test_class


tests = [
    test_ctx_manager.CtxManagerTests,
    test_functions.FunctionTests,
    test_misc.MiscTests,
    test_repros.ReproTests,
    test_modules.NNModuleTests,
    test_export.ExportTests,
    test_subgraphs.SubGraphTests,
    test_higher_order_ops.HigherOrderOpTests,
    test_aot_autograd.AotAutogradFallbackTests,
]
for test in tests:
    make_dynamic_cls(test)
    make_dynamic_cls(test, automatic_dynamic_shapes=True)

if __name__ == "__main__":
    from torch._dynamo.test_case import run_tests

    run_tests()<|MERGE_RESOLUTION|>--- conflicted
+++ resolved
@@ -42,18 +42,12 @@
         cls,
         cls_prefix,
         suffix,
-<<<<<<< HEAD
-        (config, "dynamic_shapes", True),
-        (config, "assume_static_by_default", static_default),
-        (config, "specialize_int", static_default),
-=======
         (config, "assume_static_by_default", automatic_dynamic_shapes),
         (config, "automatic_dynamic_shapes", automatic_dynamic_shapes),
         (config, "specialize_int", False),
         xfail_prop="_expected_failure_automatic_dynamic"
         if automatic_dynamic_shapes
         else "_expected_failure_dynamic",
->>>>>>> 8c54cd43
     )
 
     test_classes[test_class.__name__] = test_class
