"""
PYTEST_DONT_REWRITE (prevents pytest from rewriting assertions, which interferes
with test_rewrite_assert_with_msg and test_rewrite_assert_without_msg)
"""
# Owner(s): ["module: dynamo"]
import collections
import contextlib
import copy
import functools
import inspect
import itertools
import random
import unittest
import weakref
from abc import ABC
from collections import namedtuple
from copy import deepcopy
from functools import wraps
from typing import List

import numpy as np
import torch

import torch._dynamo.test_case
import torch._dynamo.testing
import torch._dynamo.utils

import torch._functorch.config
import torch.library

from torch import nn
from torch._dynamo.debug_utils import same_two_models
from torch._dynamo.testing import CompileCounter, rand_strided, same
from torch.nn import functional as F
from torch.testing._internal.common_utils import (
    disable_translation_validation_if_dynamic_shapes,
)


_orig_module_call = torch.nn.Module.__call__

# Custom operator that only supports CPU and Meta
lib = torch.library.Library("test_sample", "DEF")
lib.define("foo(Tensor self) -> Tensor")
lib.impl("foo", torch.sin, "CPU")


requires_cuda = functools.partial(
    unittest.skipIf, not torch.cuda.is_available(), "requires cuda"
)


_GLOBAL_CPU_TENSOR = torch.randn(3)


def exists(val):
    return val is not None


def maybe(fn):
    @wraps(fn)
    def inner(x, *args, **kwargs):
        if not exists(x):
            return x
        return fn(x, *args, **kwargs)

    return inner


def is_fx_tracing_test() -> bool:
    """
    Copied from the hpc trainer codebase
    """
    return torch.nn.Module.__call__ is not _orig_module_call


def has_detectron2():
    try:
        from detectron2.layers.mask_ops import _paste_masks_tensor_shape

        return _paste_masks_tensor_shape is not None
    except ImportError:
        return False


def _do_paste_mask(masks, boxes, img_h: int, img_w: int, skip_empty: bool = True):
    # from detectron2 mask_ops.py

    device = masks.device

    if skip_empty and not torch.jit.is_scripting():
        x0_int, y0_int = torch.clamp(boxes.min(dim=0).values.floor()[:2] - 1, min=0).to(
            dtype=torch.int32
        )
        x1_int = torch.clamp(boxes[:, 2].max().ceil() + 1, max=img_w).to(
            dtype=torch.int32
        )
        y1_int = torch.clamp(boxes[:, 3].max().ceil() + 1, max=img_h).to(
            dtype=torch.int32
        )
    else:
        x0_int, y0_int = 0, 0
        x1_int, y1_int = img_w, img_h
    x0, y0, x1, y1 = torch.split(boxes, 1, dim=1)  # each is Nx1

    N = masks.shape[0]

    img_y = torch.arange(y0_int, y1_int, device=device, dtype=torch.float32) + 0.5
    img_x = torch.arange(x0_int, x1_int, device=device, dtype=torch.float32) + 0.5
    img_y = (img_y - y0) / (y1 - y0) * 2 - 1
    img_x = (img_x - x0) / (x1 - x0) * 2 - 1
    # img_x, img_y have shapes (N, w), (N, h)

    gx = img_x[:, None, :].expand(N, img_y.size(1), img_x.size(1))
    gy = img_y[:, :, None].expand(N, img_y.size(1), img_x.size(1))
    grid = torch.stack([gx, gy], dim=3)

    if not torch.jit.is_scripting():
        if not masks.dtype.is_floating_point:
            masks = masks.float()
    img_masks = F.grid_sample(masks, grid.to(masks.dtype), align_corners=False)

    if skip_empty and not torch.jit.is_scripting():
        return img_masks[:, 0], (slice(y0_int, y1_int), slice(x0_int, x1_int))
    else:
        return img_masks[:, 0], ()


def cat(tensors, dim=0):
    # from detectron2 wrappers.py
    assert isinstance(tensors, (list, tuple))
    if len(tensors) == 1:
        return tensors[0]
    return torch.cat(tensors, dim)


def shapes_to_tensor(x, device=None):
    # from detectron2 wrappers.py
    if torch.jit.is_scripting():
        return torch.as_tensor(x, device=device)
    if torch.jit.is_tracing():
        assert all(
            isinstance(t, torch.Tensor) for t in x
        ), "Shape should be tensor during tracing!"
        # as_tensor should not be used in tracing because it records a constant
        ret = torch.stack(x)
        if ret.device != device:  # avoid recording a hard-coded device if not necessary
            ret = ret.to(device=device)
        return ret
    return torch.as_tensor(x, device=device)


class Boxes:
    # from detectron2 poolers.py
    def __init__(self, tensor: torch.Tensor):
        """
        Args:
            tensor (Tensor[float]): a Nx4 matrix.  Each row is (x1, y1, x2, y2).
        """
        device = (
            tensor.device if isinstance(tensor, torch.Tensor) else torch.device("cpu")
        )
        tensor = torch.as_tensor(tensor, dtype=torch.float32, device=device)
        if tensor.numel() == 0:
            # Use reshape, so we don't end up creating a new tensor that does not depend on
            # the inputs (and consequently confuses jit)
            tensor = tensor.reshape((-1, 4)).to(dtype=torch.float32, device=device)
        assert tensor.dim() == 2 and tensor.size(-1) == 4, tensor.size()
        self.tensor = tensor

    def __len__(self) -> int:
        return self.tensor.shape[0]

    @property
    def device(self):
        return self.tensor.device


def convert_boxes_to_pooler_format(box_lists):
    # from detectron2 structures.py
    boxes = torch.cat([x.tensor for x in box_lists], dim=0)
    # __len__ returns Tensor in tracing.
    sizes = shapes_to_tensor([x.__len__() for x in box_lists], device=boxes.device)
    indices = torch.repeat_interleave(
        torch.arange(len(box_lists), dtype=boxes.dtype, device=boxes.device), sizes
    )
    return cat([indices[:, None], boxes], dim=1)


ReformerBackwardOutput = namedtuple(
    "ReformerBackwardOutput",
    ["attn_output", "hidden_states", "grad_attn_output", "grad_hidden_states"],
)
ReformerEncoderOutput = namedtuple(
    "ReformerEncoderOutput",
    ["hidden_states", "all_hidden_states", "all_attentions", "past_buckets_states"],
)


class _ReversibleFunction(torch.autograd.Function):
    # taken from modeling_reformer.py in huggingface
    @staticmethod
    def forward(
        ctx,
        hidden_states,
        layers,
        attention_mask,
        head_mask,
        num_hashes,
        all_hidden_states,
        all_attentions,
        past_buckets_states,
        use_cache,
        orig_sequence_length,
        output_hidden_states,
        output_attentions,
    ):
        all_buckets = ()

        # split duplicated tensor
        hidden_states, attn_output = torch.chunk(hidden_states, 2, dim=-1)

        for layer_id, (layer, layer_head_mask) in enumerate(zip(layers, head_mask)):
            if output_hidden_states is True:
                all_hidden_states.append(hidden_states)

            attn_output = layer(attn_output)

        # Add last layer
        if output_hidden_states is True:
            all_hidden_states.append(hidden_states)

        # attach params to ctx for backward
        ctx.save_for_backward(attn_output.detach(), hidden_states.detach())
        ctx.layers = layers
        ctx.all_buckets = all_buckets
        ctx.head_mask = head_mask
        ctx.attention_mask = attention_mask

        # Concatenate 2 RevNet outputs
        return torch.cat([attn_output, hidden_states], dim=-1)

    @staticmethod
    def backward(ctx, grad_hidden_states):
        grad_attn_output, grad_hidden_states = torch.chunk(
            grad_hidden_states, 2, dim=-1
        )

        # retrieve params from ctx for backward
        attn_output, hidden_states = ctx.saved_tensors

        # create tuple
        output = ReformerBackwardOutput(
            attn_output=attn_output,
            hidden_states=hidden_states,
            grad_attn_output=grad_attn_output,
            grad_hidden_states=grad_hidden_states,
        )

        # free memory
        del grad_attn_output, grad_hidden_states, attn_output, hidden_states

        layers = ctx.layers
        all_buckets = ctx.all_buckets
        head_mask = ctx.head_mask
        attention_mask = ctx.attention_mask

        for idx, layer in enumerate(layers[::-1]):
            # pop last buckets from stack
            buckets = all_buckets[-1]
            all_buckets = all_buckets[:-1]

            # backprop
            output = layer.backward_pass(
                next_attn_output=output.attn_output,
                hidden_states=output.hidden_states,
                grad_attn_output=output.grad_attn_output,
                grad_hidden_states=output.grad_hidden_states,
                head_mask=head_mask[len(layers) - idx - 1],
                attention_mask=attention_mask,
                buckets=buckets,
            )

        assert all_buckets == (), "buckets have to be empty after backpropagation"
        grad_hidden_states = torch.cat(
            [output.grad_attn_output, output.grad_hidden_states], dim=-1
        )

        # num of return vars has to match num of forward() args
        # return gradient for hidden_states arg and None for other args
        return (
            grad_hidden_states,
            None,
            None,
            None,
            None,
            None,
            None,
            None,
            None,
            None,
            None,
            None,
        )


class ReformerEncoder(torch.nn.Module):
    def __init__(self):
        super().__init__()
        self.dropout = 0.5
        self.layer_norm = torch.nn.LayerNorm(512, eps=1.0e-12)
        self.layers = [torch.nn.Linear(256, 256)]

    def forward(
        self,
        hidden_states,
        attention_mask=None,
        head_mask=[None] * 6,
        num_hashes=None,
        use_cache=False,
        orig_sequence_length=64,
        output_hidden_states=False,
        output_attentions=False,
    ):
        # hidden_states and attention lists to be filled if wished
        all_hidden_states = []
        all_attentions = []
        past_buckets_states = [((None), (None)) for i in range(len(self.layers))]

        # concat same tensor for reversible ResNet
        hidden_states = torch.cat([hidden_states, hidden_states], dim=-1)
        hidden_states = _ReversibleFunction.apply(
            hidden_states,
            self.layers,
            attention_mask,
            head_mask,
            num_hashes,
            all_hidden_states,
            all_attentions,
            past_buckets_states,
            use_cache,
            orig_sequence_length,
            output_hidden_states,
            output_attentions,
        )

        # Apply layer norm to concatenated hidden states
        hidden_states = self.layer_norm(hidden_states)

        # Apply dropout
        hidden_states = torch.nn.functional.dropout(
            hidden_states, p=self.dropout, training=self.training
        )

        return ReformerEncoderOutput(
            hidden_states=hidden_states,
            all_hidden_states=all_hidden_states,
            all_attentions=all_attentions,
            past_buckets_states=past_buckets_states,
        )


def longformer_chunk(hidden_states, window_overlap=256):
    """convert into overlapping chunks. Chunk size = 2w, overlap size = w"""

    # non-overlapping chunks of size = 2w
    hidden_states = hidden_states.view(
        hidden_states.size(0),
        hidden_states.size(1) // (window_overlap * 2),
        window_overlap * 2,
        hidden_states.size(2),
    )

    # use `as_strided` to make the chunks overlap with an overlap size = window_overlap
    chunk_size = list(hidden_states.size())
    chunk_size[1] = chunk_size[1] * 2 - 1

    chunk_stride = list(hidden_states.stride())
    chunk_stride[1] = chunk_stride[1] // 2
    return hidden_states.as_strided(size=chunk_size, stride=chunk_stride)


class PartialT5(torch.nn.Module):
    # Highly simplified T5Attention prefix
    def __init__(self):
        super().__init__()
        self.q = torch.nn.Linear(512, 512)
        self.k = torch.nn.Linear(512, 512)
        self.v = torch.nn.Linear(512, 512)

    def forward(
        self,
        hidden_states,
        key_value_states=None,
        past_key_value=None,
        query_length=None,
    ):
        batch_size, seq_length = hidden_states.shape[:2]

        real_seq_length = seq_length

        if past_key_value is not None:
            assert (
                len(past_key_value) == 2
            ), f"past_key_value should have 2 past states: keys and values. Got { len(past_key_value)} past states"
            real_seq_length += (
                past_key_value[0].shape[2] if query_length is None else query_length
            )

        def shape(states):
            """projection"""
            return states.view(batch_size, -1, 8, 64).transpose(1, 2)

        def project(hidden_states, proj_layer, key_value_states, past_key_value):
            """projects hidden states correctly to key/query states"""
            if key_value_states is None:
                # self-attn
                # (batch_size, n_heads, seq_length, dim_per_head)
                hidden_states = shape(proj_layer(hidden_states))
            elif past_key_value is None:
                # cross-attn
                # (batch_size, n_heads, seq_length, dim_per_head)
                hidden_states = shape(proj_layer(key_value_states))

            if past_key_value is not None:
                if key_value_states is None:
                    # self-attn
                    # (batch_size, n_heads, key_length, dim_per_head)
                    hidden_states = torch.cat([past_key_value, hidden_states], dim=2)
                else:
                    # cross-attn
                    hidden_states = past_key_value
            return hidden_states

        # get query states
        query_states = shape(
            self.q(hidden_states)
        )  # (batch_size, n_heads, seq_length, dim_per_head)

        # get key/value states
        key_states = project(
            hidden_states,
            self.k,
            key_value_states,
            past_key_value[0] if past_key_value is not None else None,
        )
        value_states = project(
            hidden_states,
            self.v,
            key_value_states,
            past_key_value[1] if past_key_value is not None else None,
        )

        # compute scores
        scores = torch.matmul(query_states, key_states.transpose(3, 2))

        # (truncated here )
        return scores, value_states


class ChunkReformerFeedForward(torch.nn.Module):
    # simplified from HF modeling_reformer.py
    def __init__(self):
        super().__init__()
        self.layer_norm = torch.nn.LayerNorm(256, eps=1e-12)
        self.dense = torch.nn.Linear(256, 256)
        self.output = torch.nn.Linear(256, 256)

    def forward(self, attention_output):
        return apply_chunking_to_forward(
            self.forward_chunk,
            attention_output + 1,
        )

    def forward_chunk(self, hidden_states):
        hidden_states = self.layer_norm(hidden_states)
        hidden_states = self.dense(hidden_states)
        return self.output(hidden_states)


def apply_chunking_to_forward(forward_fn, *input_tensors):
    # simplified from HF model_utils.py
    assert len(input_tensors) > 0
    tensor_shape = input_tensors[0].shape[1]
    assert all(input_tensor.shape[1] == tensor_shape for input_tensor in input_tensors)
    num_args_in_forward_chunk_fn = len(inspect.signature(forward_fn).parameters)
    if num_args_in_forward_chunk_fn != len(input_tensors):
        raise ValueError()

    return forward_fn(*input_tensors)


class FakeMamlInner(torch.nn.Module):
    def __init__(self):
        super().__init__()
        self.linear = torch.nn.Linear(784, 5)

    def forward(self, x, ignored=None, bn_training=False):
        return self.linear(x.view(x.shape[0], -1))


class PartialMaml(torch.nn.Module):
    # Highly simplified version of maml.meta.Meta.finetuning
    def __init__(self):
        super().__init__()
        self.net = FakeMamlInner()
        self.update_step_test = 10
        self.update_lr = 0.4

    def forward(self, x_spt, y_spt, x_qry, y_qry):
        querysz = x_qry.size(0)

        corrects = [0 for _ in range(self.update_step_test + 1)]

        # in order to not ruin the state of running_mean/variance and bn_weight/bias
        # we finetuning on the copied model instead of self.net
        net = deepcopy(self.net)

        # 1. run the i-th task and compute loss for k=0
        logits = net(x_spt)
        loss = F.cross_entropy(logits, y_spt)
        grad = torch.autograd.grad(loss, net.parameters())
        fast_weights = [
            p[1] - self.update_lr * p[0] for p in zip(grad, net.parameters())
        ]

        # this is the loss and accuracy before first update
        with torch.no_grad():
            # [setsz, nway]
            logits_q = net(x_qry, net.parameters(), bn_training=True)
            # [setsz]
            pred_q = F.softmax(logits_q, dim=1).argmax(dim=1)
            # scalar
            correct = torch.eq(pred_q, y_qry).sum().item()
            corrects[0] = corrects[0] + correct

        # this is the loss and accuracy after the first update
        with torch.no_grad():
            # [setsz, nway]
            logits_q = net(x_qry, fast_weights, bn_training=True)
            # [setsz]
            pred_q = F.softmax(logits_q, dim=1).argmax(dim=1)
            # scalar
            correct = torch.eq(pred_q, y_qry).sum().item()
            corrects[1] = corrects[1] + correct

        del net

        accs = torch.tensor(corrects) / querysz

        return accs


def softmax_backward_data(parent, grad_output, output, dim, self):
    from torch import _softmax_backward_data

    return _softmax_backward_data(grad_output, output, parent.dim, self.dtype)


class XSoftmax(torch.autograd.Function):
    # transformers.models.deberta.modeling_deberta.XSoftmax
    @staticmethod
    def forward(self, input, mask, dim):
        self.dim = dim
        rmask = ~(mask.to(torch.bool))
        output = input.masked_fill(rmask, torch.tensor(torch.finfo(input.dtype).min))
        output = torch.softmax(output, self.dim)
        output.masked_fill_(rmask, 0)
        self.save_for_backward(output, rmask)
        return output

    @staticmethod
    def backward(self, grad_output):
        (output, rmask) = self.saved_tensors
        inputGrad = softmax_backward_data(self, grad_output, output, self.dim, output)
        return inputGrad, None, None


class ModelOutput(collections.OrderedDict):
    """based on file_utils.py in HuggingFace"""

    def __getitem__(self, k):
        if isinstance(k, str):
            inner_dict = dict(self.items())
            return inner_dict[k]
        else:
            return self.to_tuple()[k]

    def __setattr__(self, name, value):
        if name in self.keys() and value is not None:
            # Don't call self.__setitem__ to avoid recursion errors
            super().__setitem__(name, value)
        super().__setattr__(name, value)

    def __setitem__(self, key, value):
        # Will raise a KeyException if needed
        super().__setitem__(key, value)
        # Don't call self.__setattr__ to avoid recursion errors
        super().__setattr__(key, value)

    def to_tuple(self):
        return tuple(self[k] for k in self.keys())


def create_rand_mask_from_inputs(
    from_blocked_mask,
    to_blocked_mask,
    rand_attn,
    num_attention_heads,
    num_rand_blocks,
    batch_size,
    from_seq_length,
    from_block_size,
):
    """taken from HF modeling_big_bird.py"""
    num_windows = from_seq_length // from_block_size - 2
    rand_mask = torch.stack(
        [p1[i1.flatten()] for p1, i1 in zip(to_blocked_mask, rand_attn)]
    )
    rand_mask = rand_mask.view(
        batch_size, num_attention_heads, num_windows, num_rand_blocks * from_block_size
    )
    rand_mask = torch.einsum("blq,bhlk->bhlqk", from_blocked_mask[:, 1:-1], rand_mask)
    return rand_mask


class SequentialAppendList(torch.nn.Sequential):
    """from timm/models/vovnet.py"""

    def forward(self, x: torch.Tensor, concat_list: List[torch.Tensor]) -> torch.Tensor:
        for i, module in enumerate(self):
            if i == 0:
                concat_list.append(module(x))
            else:
                concat_list.append(module(concat_list[-1]))
        x = torch.cat(concat_list, dim=1)
        return x, concat_list


class BatchNormAct2d(torch.nn.BatchNorm2d):
    """Taken from timm"""

    def __init__(
        self,
        num_features,
        eps=1e-5,
        momentum=0.1,
        affine=True,
        track_running_stats=True,
        act_layer=torch.nn.ReLU,
        inplace=True,
    ):
        super().__init__(
            num_features,
            eps=eps,
            momentum=momentum,
            affine=affine,
            track_running_stats=track_running_stats,
        )
        self.act = act_layer(inplace=inplace)

    @torch.jit.ignore
    def _forward_python(self, x):
        return super().forward(x)

    def forward(self, x):
        if torch.jit.is_scripting():
            x = self._forward_jit(x)
        else:
            x = self._forward_python(x)
        x = self.act(x)
        return x


def get_parameter_dtype(parameter):
    """from huggingface model_utils.py"""
    try:
        return next(parameter.parameters()).dtype
    except StopIteration:
        # For nn.DataParallel compatibility in PyTorch 1.5

        def find_tensor_attributes(module):
            tuples = [(k, v) for k, v in module.__dict__.items() if torch.is_tensor(v)]
            return tuples

        gen = parameter._named_members(get_members_fn=find_tensor_attributes)
        first_tuple = next(gen)
        return first_tuple[1].dtype


class DummyConfig:
    attn_layers = ["local", "lsh", "local", "lsh", "local", "lsh"]
    lsh_attn_chunk_length = 64
    local_attn_chunk_length = 64


def _get_min_chunk_len(config):
    """from hf_Reformer"""
    attn_types = config.attn_layers
    attn_types_set = set(attn_types)
    if len(attn_types_set) == 1 and attn_types[0] == "lsh":
        return config.lsh_attn_chunk_length
    elif len(attn_types_set) == 1 and attn_types[0] == "local":
        return config.local_attn_chunk_length
    elif len(attn_types_set) == 2 and attn_types_set == set(  # noqa: C405
        ["lsh", "local"]
    ):
        return min(config.lsh_attn_chunk_length, config.local_attn_chunk_length)
    else:
        raise NotImplementedError(
            f"Only attn layer types 'lsh' and 'local' exist, but `config.attn_layers`: {config.attn_layers}. Select "
            "attn layer types from ['lsh', 'local'] only."
        )


def _stable_argsort(vector, dim):
    """from hf_Reformer"""
    # this function scales the vector so that torch.argsort is stable.
    # torch.argsort is not stable on its own
    scale_offset = torch.arange(vector.shape[dim], device=vector.device).view(1, 1, -1)
    scale_offset = scale_offset.expand(vector.shape)
    scaled_vector = vector.shape[dim] * vector + (scale_offset % vector.shape[dim])
    return torch.argsort(scaled_vector, dim=dim)


def _get_sorted_bucket_idx_and_undo_sorted_bucket_idx(buckets):
    """from hf_Reformer"""
    # no gradients are needed
    with torch.no_grad():
        # hash-based sort
        sorted_bucket_idx = _stable_argsort(buckets, dim=-1)

        # create simple indices to scatter to, to have undo sort
        indices = (
            torch.arange(sorted_bucket_idx.shape[-1], device=buckets.device)
            .view(1, 1, -1)
            .expand(sorted_bucket_idx.shape)
        )

        # get undo sort
        undo_sorted_bucket_idx = sorted_bucket_idx.new(*sorted_bucket_idx.size())
        undo_sorted_bucket_idx.scatter_(-1, sorted_bucket_idx, indices)

    return sorted_bucket_idx, undo_sorted_bucket_idx


class FeedForwardLayer(nn.Module):
    def __init__(self, d_model, dim_feedforward, activation, dropout) -> None:
        super().__init__()
        self.linear1 = nn.Linear(d_model, dim_feedforward)
        self.activation = activation
        self.dropout1 = nn.Dropout(dropout)
        self.linear2 = nn.Linear(dim_feedforward, d_model)
        self.dropout2 = nn.Dropout(dropout)

    def forward(self, x):
        return self.dropout2(
            self.linear2(self.dropout1(self.activation(self.linear1(x))))
        )


class TransformerEncoderLayer(nn.Module):
    def __init__(
        self,
        d_model,
        nhead,
        dim_feedforward=2048,
        dropout=0.1,
        activation=nn.ReLU(),
        layer_norm_eps=1e-5,
    ):
        super().__init__()
        self.self_attn = nn.MultiheadAttention(d_model, nhead, dropout=dropout)
        self.norm1 = nn.LayerNorm(d_model, eps=layer_norm_eps)
        self.norm2 = nn.LayerNorm(d_model, eps=layer_norm_eps)
        self.dropout = nn.Dropout(dropout)
        self.ff_block = FeedForwardLayer(d_model, dim_feedforward, activation, dropout)

    def forward(self, src, src_mask=None, src_key_padding_mask=None):
        x = src
        x = self.norm1(x + self._sa_block(x, src_mask, src_key_padding_mask))
        x = self.norm2(x + self._ff_block(x))
        return x

    # self-attention block
    def _sa_block(self, x, attn_mask, key_padding_mask):
        x = self.self_attn(
            x,
            x,
            x,
            attn_mask=attn_mask,
            key_padding_mask=key_padding_mask,
            need_weights=False,
        )[0]
        return self.dropout(x)

    # feed forward block
    def _ff_block(self, x):
        return self.ff_block(x)


class MockModule(torch.nn.Module):
    def inner_fn(self, left, right):
        return tuple(left) == tuple(right)

    def fn(self, tensor):
        if type(tensor) is int:
            return False

        torch.add(tensor, tensor)
        return self.inner_fn(tensor.shape, (1, 2, 3))


class ReproTests(torch._dynamo.test_case.TestCase):
    def test_do_paste_mask(self):
        torch._dynamo.utils.counters.clear()
        cnt = torch._dynamo.testing.CompileCounter()
        opt__do_paste_mask = torch.compile(_do_paste_mask, backend=cnt)
        opt__do_paste_mask(
            torch.randn(1, 1, 28, 28),
            torch.tensor([[0.0, 1, 2, 4]]) * 1,
            427,
            640,
            True,
        )
        opt__do_paste_mask(
            torch.randn(1, 1, 28, 28),
            torch.tensor([[0.0, 1, 2, 4]]) * 2,
            427,
            640,
            True,
        )
        opt__do_paste_mask(
            torch.randn(1, 1, 28, 28),
            torch.tensor([[0.0, 1, 2, 4]]) * 3,
            612,
            612,
            True,
        )
        opt__do_paste_mask(
            torch.randn(1, 1, 28, 28),
            torch.tensor([[0.0, 1, 2, 4]]) * 4,
            612,
            612,
            True,
        )
        opt__do_paste_mask(
            torch.randn(1, 1, 28, 28),
            torch.tensor([[0.0, 1, 2, 4]]) * 2,
            427,
            640,
            False,
        )
        # (dynamic shapes, static shapes)
        self.assertIn(cnt.frame_count, (4, 7))
        self.assertIn(cnt.op_count, (83, 127))

    def test_convert_boxes_to_pooler_format(self):
        boxes1 = [
            Boxes(torch.arange(0, 8).reshape((2, 4))),
            Boxes(torch.arange(8, 16).reshape((2, 4))),
        ]
        boxes2 = [
            Boxes(torch.arange(16, 20).reshape((1, 4))),
            Boxes(torch.arange(20, 24).reshape((1, 4))),
        ]
        correct1 = convert_boxes_to_pooler_format(boxes1)
        correct2 = convert_boxes_to_pooler_format(boxes2)
        fn = convert_boxes_to_pooler_format
        cnt = torch._dynamo.testing.CompileCounter()
        opt_fn = torch._dynamo.optimize(cnt)(fn)
        self.assertTrue(same(opt_fn(boxes1), correct1))
        self.assertTrue(same(opt_fn(boxes2), correct2))

        # repeat_interleave is a dynamic shape operator we do not execute/
        # In the future, we could reduce the frame_count down to 1
        # by guarding on the exact values of `Tensor repeats` arg
        if torch._dynamo.config.assume_static_by_default:
            self.assertExpectedInline(cnt.frame_count, """4""")
            self.assertExpectedInline(cnt.op_count, """10""")
        else:
            self.assertExpectedInline(cnt.frame_count, """4""")
            self.assertExpectedInline(cnt.op_count, """16""")

    def test_boxes_len(self):
        def fn(boxes):
            return len(boxes) + boxes.__len__() + boxes.tensor

        boxes1 = Boxes(torch.arange(0, 8).reshape((2, 4)))
        cnt = torch._dynamo.testing.CompileCounter()
        opt_fn = torch._dynamo.optimize_assert(cnt)(fn)
        self.assertTrue(same(opt_fn(boxes1), boxes1.tensor + 4.0))

        if torch._dynamo.config.assume_static_by_default:
            self.assertExpectedInline(cnt.frame_count, """1""")
            self.assertExpectedInline(cnt.op_count, """1""")
        else:
            self.assertExpectedInline(cnt.frame_count, """1""")
            self.assertExpectedInline(cnt.op_count, """6""")

    def _reformer(self, nopython):
        input = torch.randn([1, 64, 256])
        model = ReformerEncoder()
        torch.manual_seed(1337)
        correct = copy.deepcopy(model)(input)
        cnt = torch._dynamo.testing.CompileCounter()
        torch.manual_seed(1337)
        opt_model = torch._dynamo.optimize(cnt, nopython=nopython)(model)
        self.assertTrue(same(opt_model(input), correct))
        return cnt

    @requires_cuda()
    def test_sub_alpha_scalar_repro(self):
        @torch.compile(backend="aot_eager")
        def f(x):
            return x.sub(1, alpha=2)

        f(torch.ones(2, device="cuda", dtype=torch.float64))

    # https://github.com/pytorch/pytorch/issues/113010
    def test_out_overload_non_contiguous(self):
        def f(x, y):
            return torch.abs(x, out=y.T)

        f_compiled = torch.compile(f, backend="aot_eager")

        x_ref = torch.arange(4, dtype=torch.float32).reshape(2, 2)
        y_ref = torch.arange(4, dtype=torch.float32).reshape(2, 2)
        x_test = torch.arange(4, dtype=torch.float32).reshape(2, 2)
        y_test = torch.arange(4, dtype=torch.float32).reshape(2, 2)

        out_ref = f(x_ref, y_ref)
        out_test = f_compiled(x_test, y_test)
        self.assertEqual(out_ref, out_test)
        self.assertEqual(y_ref, y_test)

    # https://github.com/pytorch/pytorch/issues/109053
    def test_view_dtype_overload(self):
        def f(x):
            return x.view(torch.int32)

        f_compiled = torch.compile(f, backend="aot_eager")

        x1 = torch.ones(4, requires_grad=True)
        out_ref = f(x1)
        out_test = f_compiled(x1)
        self.assertEqual(out_ref, out_test)

        x2 = torch.ones(4, requires_grad=False)
        out_ref = f(x2)
        out_test = f_compiled(x2)
        self.assertEqual(out_ref, out_test)

    # https://github.com/pytorch/pytorch/issues/90552
    def test_intermediate_leaf_requires_grad(self):
        def f(x):
            leaf = torch.ones(2, requires_grad=True)
            return leaf, leaf * 2

        f_compiled = torch.compile(f, backend="aot_eager")
        x = torch.arange(4, dtype=torch.float32).reshape(2, 2)

        leaf, out = f(x)
        leaf_test, out_test = f_compiled(x)
        out.sum().backward()
        out_test.sum().backward()
        self.assertEqual(leaf.grad, leaf_test.grad)

    # See https://github.com/pytorch/pytorch/issues/97745
    def test_gan_repro_trying_to_backward_through_the_graph_a_second_time(self):
        def f(a, b):
            c = torch.ones(2, 2)
            d = torch.ones(2, 2)
            e = torch.matmul(a, c)
            g_loss = torch.abs(e - d).mean()
            g_loss.backward()
            fake_d_pred = torch.matmul(b, e.detach())
            d_loss = fake_d_pred.mean()
            d_loss.backward()

        a_ref = torch.randn(2, 2, requires_grad=True)
        b_ref = torch.randn(2, 2, requires_grad=True)
        out_ref = f(a_ref, b_ref)

        a_test = a_ref.clone().detach().requires_grad_(True)
        b_test = b_ref.clone().detach().requires_grad_(True)
        out_test = torch.compile(f, backend="aot_eager")(a_test, b_test)

        self.assertEqual(out_ref, out_test)
        self.assertEqual(a_ref.grad, a_test.grad)
        self.assertEqual(b_ref.grad, b_test.grad)

    def test_embedding_backward_broadcasting_decomp(self):
        def f(grad_output, indices):
            num_weights = 10
            padding_idx = 1
            scale_grad_by_freq = True
            return torch.ops.aten.embedding_dense_backward(
                grad_output, indices, num_weights, padding_idx, scale_grad_by_freq
            )

        f_compiled = torch.compile(f, backend="aot_eager")

        grad_output = torch.ones(2, 4, 3, dtype=torch.float16)
        indices = torch.ones(2, 4, dtype=torch.int64)

        out_ref = f(grad_output, indices)
        out_test = f_compiled(grad_output, indices)

        self.assertEqual(out_ref, out_test)

    def test_reformer_eval(self):
        with torch.no_grad():
            cnt = self._reformer(nopython=True)
        self.assertEqual(cnt.frame_count, 1)
        self.assertEqual(cnt.op_count, 11)

    def test_reformer_train(self):
        with torch.enable_grad():
            cnt = self._reformer(nopython=False)
        # cant inline torch.autograd.Function means graph break
        if torch._dynamo.config.assume_static_by_default:
            self.assertExpectedInline(cnt.frame_count, """3""")
            self.assertExpectedInline(cnt.op_count, """10""")
        else:
            self.assertExpectedInline(cnt.frame_count, """3""")
            self.assertExpectedInline(cnt.op_count, """10""")

    @disable_translation_validation_if_dynamic_shapes
    def test_longformer_chunk(self):
        input1 = torch.randn([1, 4096, 1])
        input2 = torch.randn([12, 4096, 64])
        correct1 = longformer_chunk(input1)
        correct2 = longformer_chunk(input2)
        fn = longformer_chunk
        cnt = torch._dynamo.testing.CompileCounter()
        opt_fn = torch._dynamo.optimize_assert(cnt)(fn)
        self.assertTrue(same(opt_fn(input1), correct1))
        self.assertTrue(same(opt_fn(input2), correct2))
        self.assertTrue(same(opt_fn(input1), correct1))
        self.assertTrue(same(opt_fn(input2), correct2))

        if torch._dynamo.config.assume_static_by_default:
            if torch._dynamo.config.automatic_dynamic_shapes:
                self.assertExpectedInline(cnt.frame_count, """2""")
                self.assertExpectedInline(cnt.op_count, """14""")
            else:
                self.assertExpectedInline(cnt.frame_count, """2""")
                self.assertExpectedInline(cnt.op_count, """4""")
        else:
            self.assertExpectedInline(cnt.frame_count, """2""")
            self.assertExpectedInline(cnt.op_count, """35""")

    def test_hf_t5_forward(self):
        input = torch.randn([1, 2048, 512])
        model = PartialT5()
        correct = model(input)
        cnt = torch._dynamo.testing.CompileCounter()
        opt_model = torch._dynamo.optimize_assert(cnt)(model)
        self.assertTrue(same(opt_model(input), correct))

        if torch._dynamo.config.assume_static_by_default:
            self.assertExpectedInline(cnt.frame_count, """1""")
            self.assertExpectedInline(cnt.op_count, """11""")
        else:
            self.assertExpectedInline(cnt.frame_count, """1""")
            self.assertExpectedInline(cnt.op_count, """12""")

    def test_module_in_skipfiles(self):
        model = nn.Linear(10, 10)
        cnt = torch._dynamo.testing.CompileCounter()
        torch.compile(model, backend=cnt, fullgraph=True)(torch.randn([5, 10]))
        self.assertEqual(cnt.frame_count, 1)
        self.assertEqual(cnt.op_count, 1)

    def test_function_in_skipfiles(self):
        cnt = torch._dynamo.testing.CompileCounter()
        torch.compile(torch.sin, backend=cnt, fullgraph=True)(torch.randn([5, 10]))
        self.assertEqual(cnt.frame_count, 1)
        self.assertEqual(cnt.op_count, 1)

    def test_slicing_dynamic_shape(self):
        def fn(y):
            x = torch.ones(8)
            idx = y[0]
            out = x[idx:]
            return (out + 3) * 5

        counter = torch._dynamo.testing.CompileCounter()
        opt_fn = torch._dynamo.optimize(counter)(fn)
        out = opt_fn(torch.ones(10, dtype=torch.long))
        # idx should be 1 -> slicing off [1:] of 8 elem tensor
        self.assertEqual(list(out.shape), [7])

        self.assertEqual(counter.op_count, 2)
        self.assertEqual(counter.frame_count, 1)

        self.assertEqual(list(opt_fn(torch.tensor([4])).shape), [4])

    def test_slicing_dynamic_shape_setitem(self):
        def fn(input_lengths: torch.Tensor, new_ones_1):
            getitem_13 = input_lengths[3]
            new_ones_1[(3, slice(getitem_13, None, None))] = 0
            setitem_13 = new_ones_1
            return (setitem_13,)

        x = torch.randn(10).to(dtype=torch.int64)
        y = torch.randn(10, 204)
        ref = fn(x, y)
        opt_fn = torch._dynamo.optimize("aot_eager")(fn)
        res = opt_fn(x, y)
        self.assertTrue(same(ref, res))

    def test_chunk_reformer_ff(self):
        input = torch.randn([1, 4096, 256])
        model = ChunkReformerFeedForward()
        correct = model(input)
        cnt = torch._dynamo.testing.CompileCounter()
        opt_model = torch._dynamo.optimize_assert(cnt)(model)
        self.assertTrue(same(opt_model(input), correct))

        self.assertEqual(cnt.frame_count, 1)
        self.assertLessEqual(cnt.op_count, 10)

    # see: https://github.com/pytorch/pytorch/issues/80067
    # NB: When you remove the expectedFailure, don't forget to
    # uncomment/adjust the assertEqual below
    @unittest.expectedFailure
    @torch._dynamo.config.patch(
        fake_tensor_propagation=True, capture_scalar_outputs=True
    )
    def test_maml_item_capture(self):
        a = torch.randn(5, 1, 28, 28)
        b = torch.zeros(5, dtype=torch.int64)
        c = torch.randn(75, 1, 28, 28)
        d = torch.zeros(75, dtype=torch.int64)
        model = PartialMaml()
        correct = model(a, b, c, d)
        cnt = torch._dynamo.testing.CompileCounter()
        opt_model = torch._dynamo.optimize(cnt)(model)
        for _ in range(10):
            self.assertTrue(same(opt_model(a, b, c, d), correct))

        # if torch._dynamo.config.assume_static_by_default:
        #     self.assertExpectedInline(cnt.frame_count, """2""")
        # else:
        #     self.assertExpectedInline(cnt.frame_count, """3""")
        # TODO(jansel): figure out why op count depends on imports
        self.assertIn(cnt.op_count, (36, 35, 34, 29, 28, 27))

    # see: https://github.com/pytorch/pytorch/issues/80067
    @torch._dynamo.config.patch(capture_scalar_outputs=False)
    def test_maml_no_item_capture(self):
        a = torch.randn(5, 1, 28, 28)
        b = torch.zeros(5, dtype=torch.int64)
        c = torch.randn(75, 1, 28, 28)
        d = torch.zeros(75, dtype=torch.int64)
        model = PartialMaml()
        correct = model(a, b, c, d)
        cnt = torch._dynamo.testing.CompileCounter()
        opt_model = torch._dynamo.optimize(cnt)(model)
        for _ in range(10):
            self.assertTrue(same(opt_model(a, b, c, d), correct))

        if torch._dynamo.config.assume_static_by_default:
            self.assertExpectedInline(cnt.frame_count, """2""")
        else:
            self.assertExpectedInline(cnt.frame_count, """3""")

    def test_hf_model_output(self):
        ex = ModelOutput(a=torch.randn(10), b=torch.randn(10), c=torch.randn(10))

        def fn1(x):
            return x["a"] + 1

        def fn2(x):
            return x.a + 1

        def fn3(x):
            return x.to_tuple()[0] + 1

        def fn4(x):
            return x[0] + 1

        cnt = torch._dynamo.testing.CompileCounter()
        for fn in (fn1, fn2, fn3, fn4):
            cnt.clear()
            opt_fn = torch._dynamo.optimize_assert(cnt)(fn)
            self.assertTrue(same(opt_fn(ex), ex.a + 1))
            self.assertEqual(cnt.frame_count, 1)
            self.assertEqual(cnt.op_count, 1)

    @disable_translation_validation_if_dynamic_shapes
    def test_create_rand_mask_from_inputs(self):
        args = [
            torch.randn([1, 64, 64]),
            torch.randn([1, 64, 64]),
            torch.zeros([1, 12, 62, 3], dtype=torch.int64),
            12,
            3,
            1,
            4096,
            64,
        ]
        correct = create_rand_mask_from_inputs(*args)
        fn = create_rand_mask_from_inputs

        cnt = torch._dynamo.testing.CompileCounter()
        opt_fn = torch._dynamo.optimize_assert(cnt)(fn)
        self.assertTrue(same(opt_fn(*args), correct))
        if torch._dynamo.config.assume_static_by_default:
            self.assertExpectedInline(cnt.frame_count, """1""")
            self.assertExpectedInline(cnt.op_count, """8""")
        else:
            self.assertExpectedInline(cnt.frame_count, """1""")
            self.assertExpectedInline(cnt.op_count, """11""")

    def test_rng_state(self):
        def fn():
            state = torch.get_rng_state()
            before = torch.rand(1000)
            torch.set_rng_state(state)
            after = torch.rand(1000)
            return before, after

        cnt = torch._dynamo.testing.CompileCounter()
        opt_fn = torch._dynamo.optimize(cnt)(fn)

        before, after = opt_fn()
        self.assertTrue(same(before, after))
        self.assertEqual(cnt.frame_count, 2)
        self.assertEqual(cnt.op_count, 2)  # rand, rand
        try:
            graph, _ = torch._dynamo.export(fn)()
            # See https://github.com/pytorch/pytorch/pull/87490
            self.fail("unexpected export success")
        except torch._dynamo.exc.Unsupported:
            pass

    def test_threading_local(self):
        import threading

        foo = threading.local()
        foo.x = torch.rand(1)

        def f(x):
            return torch.cat([x, foo.x])

        cnt = torch._dynamo.testing.CompileCounter()
        opt_f = torch._dynamo.optimize(cnt, nopython=True)(f)

        inp = torch.ones(1)
        out = f(inp)
        opt_out = opt_f(inp)
        self.assertEqual(opt_out, out)
        self.assertEqual(cnt.frame_count, 1)

    def test_seq_append_list(self):
        x = torch.randn(4, 10)
        model = SequentialAppendList(
            torch.nn.Linear(10, 10),
            torch.nn.ReLU(),
            torch.nn.Linear(10, 10),
            torch.nn.ReLU(),
        )
        # this one is tricky because it mutates the list provided as an input
        l1 = [x]
        l2 = [x]
        correct, _ = model(x, l1)
        cnt = torch._dynamo.testing.CompileCounter()
        opt_model = torch._dynamo.optimize_assert(cnt)(model)
        result, l3 = opt_model(x, l2)
        self.assertTrue(same(result, correct))
        self.assertTrue(same(l1, l2))
        self.assertIs(l2, l3)
        self.assertEqual(cnt.frame_count, 1)
        self.assertEqual(cnt.op_count, 5)

    def test_batch_norm_act(self):
        a = torch.randn(5, 1, 28, 28)
        model = BatchNormAct2d(1).eval()
        correct = model(a)
        cnt = torch._dynamo.testing.CompileCounter()
        if not torch._dynamo.config.specialize_int:
            # _local_scalar_dense causes graph break w 0-dim tensor
            opt_model = torch._dynamo.optimize(cnt)(model)
            self.assertTrue(same(opt_model(a), correct))
            return

        opt_model = torch._dynamo.optimize_assert(cnt)(model)
        self.assertTrue(same(opt_model(a), correct))
        self.assertEqual(cnt.frame_count, 1)
        self.assertEqual(cnt.op_count, 2)

    def test_get_parameter_dtype(self):
        model = SequentialAppendList(
            torch.nn.Linear(10, 10),
            torch.nn.ReLU(),
        )

        def fn(model, x):
            return x + torch.randn(10, dtype=get_parameter_dtype(model))

        cnt = torch._dynamo.testing.CompileCounter()
        opt_fn = torch._dynamo.optimize_assert(cnt)(fn)
        self.assertEqual(opt_fn(model, torch.randn(10)).dtype, torch.float32)
        self.assertEqual(cnt.frame_count, 1)
        self.assertEqual(cnt.op_count, 2)

    def test_nn_parameter(self):
        def test_fn():
            a = torch.nn.Parameter(torch.randn(5, 5))
            # Checks that TensorVariable stores the type information correctly
            self.assertTrue(isinstance(a, torch.nn.Parameter))
            return a

        cnt = torch._dynamo.testing.CompileCounter()
        opt_test_fn = torch._dynamo.optimize(cnt)(test_fn)
        out = opt_test_fn()
        self.assertTrue(isinstance(out, torch.nn.Parameter))

    def test_Size(self):
        def test_fn():
            a = torch.randn(4)
            x = torch.Size([1, 2, 3])
            # Checks that SizeVariable return torch.Size object
            assert isinstance(x, torch.Size)
            # Causes graph breaks and checks reconstruction of SizeVariable
            # object
            self.assertIsInstance(x, torch.Size)
            return a

        cnt = torch._dynamo.testing.CompileCounter()
        opt_test_fn = torch._dynamo.optimize(cnt)(test_fn)
        opt_test_fn()

    # See https://github.com/pytorch/pytorch/issues/100067
    def test_copy_weird_strides(self):
        # This test requires inductor's copy() decomp to preserve strides properly.
        def test_fn(a):
            b = torch.zeros(48, 4, 256, 513)
            b[:, 0, 1:256, 1:256] = a
            c = b.view(4, 12, 1024, 513)
            d = c.transpose(2, 1)
            d.add_(1)
            return d

        sh, st, dt, dev, rg = (
            (48, 255, 255),
            (787968, 513, 1),
            torch.float16,
            "cpu",
            True,
        )
        a = rand_strided(sh, st, dt, dev).requires_grad_(rg)
        compiled_f = torch.compile(test_fn, backend="aot_eager_decomp_partition")
        out1 = test_fn(a)
        out2 = compiled_f(a)
        self.assertEqual(out1, out2)

    def test_indexing_with_list(self):
        def test_fn():
            def run_test(tensor, *idx):
                npt = tensor.numpy()
                assert npt[idx].shape == tensor[idx].shape

            x = torch.arange(0, 10)
            cases = [
                [None, None],
                [1, None],
            ]

            for case in cases:
                run_test(x, *case)

            return torch.randn(4)

        cnt = torch._dynamo.testing.CompileCounter()
        opt_test_fn = torch._dynamo.optimize(cnt)(test_fn)
        opt_test_fn()

    def test_reformer_min_chunk_len(self):
        def fn(cfg):
            t = torch.empty(10)
            t.fill_(_get_min_chunk_len(cfg))
            return t[0]

        cfg = DummyConfig()
        cnt = torch._dynamo.testing.CompileCounter()
        opt_fn = torch._dynamo.optimize_assert(cnt)(fn)
        self.assertEqual(opt_fn(cfg), 64)
        # With unspec int, maximum computation is preserved
        if torch._dynamo.config.assume_static_by_default:
            self.assertExpectedInline(cnt.frame_count, """1""")
            self.assertExpectedInline(cnt.op_count, """3""")
        else:
            self.assertExpectedInline(cnt.frame_count, """1""")
            self.assertExpectedInline(cnt.op_count, """4""")

    def test_reformer_sorting(self):
        x = torch.zeros([1, 12, 4096], dtype=torch.int64)
        correct = _get_sorted_bucket_idx_and_undo_sorted_bucket_idx(x)
        fn = _get_sorted_bucket_idx_and_undo_sorted_bucket_idx

        cnt = torch._dynamo.testing.CompileCounter()
        opt_fn = torch._dynamo.optimize_assert(cnt)(fn)
        self.assertTrue(same(opt_fn(x), correct))
        if torch._dynamo.config.assume_static_by_default:
            self.assertExpectedInline(cnt.frame_count, """1""")
            self.assertExpectedInline(cnt.op_count, """14""")
        else:
            self.assertExpectedInline(cnt.frame_count, """1""")
            self.assertExpectedInline(cnt.op_count, """27""")

    def test_recursive_map(self):
        # https://github.com/pytorch/torchdynamo/issues/132
        def _recursive_map(struct, batch_dim=0):
            for k, v in struct.items():
                if v is not None:
                    if isinstance(v, dict):
                        _recursive_map(v)
                    else:
                        struct[k] = v

        def toy_example(a, b, v):
            x = a / (torch.abs(a) + 1)
            if v is not None:
                _recursive_map(v)
            return x * b

        cnt = torch._dynamo.testing.CompileCounter()
        opt_toy_example = torch._dynamo.optimize(cnt)(toy_example)
        opt_toy_example(
            torch.randn(10),
            torch.randn(10),
            {"layer0": {"memory_keys": torch.randn(10)}},
        )
        self.assertEqual(cnt.frame_count, 1)
        self.assertEqual(cnt.op_count, 4)

    def test_issue175(self):
        n_heads = 2
        d_model = 64
        model = TransformerEncoderLayer(d_model, n_heads)
        inp = torch.randn(1, d_model)
        cnt = torch._dynamo.testing.CompileCounter()
        opt_model = torch._dynamo.optimize(cnt, nopython=True)(model)
        opt_model(inp)
        opt_model(inp)
        self.assertEqual(cnt.frame_count, 1)
        self.assertEqual(cnt.op_count, 12)

    def test_exec_import(self):
        def fn1():
            exec("import math")

        def fn2():
            try:
                math.sqrt(4)
                return False
            except NameError:
                return True

        def fn3():
            fn1()
            return fn2()

        self.assertTrue(fn3())
        opt_fn3 = torch._dynamo.optimize("eager")(fn3)
        self.assertTrue(opt_fn3())

    def test_exec_wildcard_import(self):
        # Test that globals are not carried over from frame to frame
        def fn1():
            exec("from torch import *")

        def fn2():
            x = torch.zeros(4)
            for i in range(5):
                x = x + i
            return x

        def fn3():
            fn1()
            return fn2()

        ref = fn3()
        opt_fn3 = torch._dynamo.optimize("eager")(fn3)
        res = opt_fn3()
        self.assertTrue(same(ref, res))

    def test_with_on_graph_break_inst(self):
        def reversible(x):
            print("Hello world")  # Cause graph break so inline fails
            return torch.sin(torch.cos(x))

        def fn(x):
            with torch.enable_grad():
                a = torch.sin(x)
                b = reversible(a)
                c = torch.sigmoid(b)
                c.sum().backward()
                return x.grad

        x = torch.randn(3, requires_grad=True)
        x.grad = None
        with torch.no_grad():
            ref = fn(x)

        x.grad = None
        opt_fn = torch._dynamo.optimize("eager")(fn)
        with torch.no_grad():
            res = opt_fn(x)
        self.assertTrue(same(ref, res))

    def test_with_on_graph_break_nested(self):
        def reversible(x):
            torch._dynamo.graph_break()  # Cause graph break so inline fails
            return torch.sin(torch.cos(x))

        def fn(x):
            # nested context manager failed previously
            with torch.no_grad():
                with torch.enable_grad():
                    a = torch.sin(x)
                    b = reversible(a)
                    c = torch.sigmoid(b)
                    c.sum().backward()
                    return x.grad

        x = torch.randn(3, requires_grad=True)
        x.grad = None
        with torch.no_grad():
            ref = fn(x)

        x.grad = None
        opt_fn = torch._dynamo.optimize("eager")(fn)
        with torch.no_grad():
            res = opt_fn(x)
        self.assertTrue(same(ref, res))

    # https://github.com/pytorch/torchdynamo/issues/1446
    def test_grad_mode_carrying_correct_state_after_graph_break(self):
        def fn(x):
            with torch.no_grad():
                y = x * 3
                print("Break")
                z = x + 2
            return y, z

        x = torch.randn(3, requires_grad=True)
        opt_fn = torch._dynamo.optimize("eager")(fn)
        y, z = opt_fn(x)
        self.assertFalse(y.requires_grad)
        self.assertFalse(z.requires_grad)

    def test_abc_setattr(self):
        # tests that we correctly bail out of __setattr__ calls

        # TODO: does not ensure ABC classes are correctly inferred as ClassVariables
        # (doesn't test the fix for 'super()')

        class BaseModule(torch.nn.Module, ABC):
            def blah(self, x):
                return x + 1

        class Derived(BaseModule):
            def __setattr__(self, name, value) -> None:
                super().__setattr__(name, value)

            def forward(self, x):
                # expect a graph break on __setattr__
                self.foo = 0
                return self.blah(x)

            def blah(self, x):
                return super().blah(x)

        x = torch.randn(3, requires_grad=True)
        mod = Derived()
        opt_mod = torch._dynamo.optimize("eager")(mod)
        opt_mod(x)

        self.assertGreaterEqual(torch._dynamo.utils.counters["frames"]["ok"], 2)
        self.assertGreaterEqual(torch._dynamo.utils.counters["frames"]["total"], 2)

    @torch._dynamo.config.patch("suppress_errors", True)
    def test_guard_fail_tensor_bool(self):
        @torch._dynamo.disable(recursive=False)
        def fn():
            condition_shape = (5, 5)
            dtypes = (torch.bool,)
            shapes = (
                (),
                (5,),
                (1, 5),
            )

            tensors = [
                torch.empty(shape, dtype=dtype).fill_(17)
                for shape, dtype in itertools.product(shapes, dtypes)
            ]

            x_vals = (5.0, *tensors)
            y_vals = (6.0, *tensors)

            @torch._dynamo.disable
            def get_expected(condition, x, y):
                x_np = x.cpu().numpy() if isinstance(x, torch.Tensor) else x
                y_np = y.cpu().numpy() if isinstance(y, torch.Tensor) else y
                return torch.from_numpy(
                    np.where(condition.cpu().numpy(), x_np, y_np)
                ).to(common_dtype)

            for x, y in zip(x_vals, y_vals):
                condition = torch.empty(*condition_shape, dtype=torch.bool).bernoulli_()
                common_dtype = torch.result_type(x, y)

                def check_equal(condition, x, y):
                    # NumPy aggressively promotes to double, hence cast to output to correct dtype
                    expected = get_expected(condition, x, y)
                    result = torch.where(condition, x, y)
                    assert torch.allclose(expected, result)

                check_equal(condition, x, y)
                check_equal(condition, y, x)

        fn()
        opt_fn = torch._dynamo.optimize("eager")(fn)
        opt_fn()

    def test_guard_fail_nested_tuple(self):
        def fn(args):
            return torch.ones(()), args[0] * 2

        # This adds a tensor check on args[1][0] and args[1][1]
        args1 = (torch.ones(1), (torch.ones(1), torch.ones(1)))
        args2 = (torch.ones(1), torch.ones(1))
        opt_fn = torch._dynamo.optimize("eager")(fn)
        ref = opt_fn(args1)
        res = opt_fn(args2)

        self.assertTrue(same(ref, res))

    def test_nullcontext1(self):
        @torch.compile(fullgraph=True, backend="eager")
        def fn(x, ctx):
            x = x.sin()
            with ctx:
                x = x.cos()
            x = x.sin()
            return x

        y = torch.randn(10)
        self.assertTrue(same(fn(y, contextlib.nullcontext()), y.sin().cos().sin()))

    def test_nullcontext2(self):
        @torch.compile(fullgraph=True, backend="eager")
        def fn(x, ctx):
            x = x.sin()
            with ctx():
                x = x.cos()
            x = x.sin()
            return x

        y = torch.randn(10)
        self.assertTrue(same(fn(y, contextlib.nullcontext), y.sin().cos().sin()))

    def test_no_grad_inline(self):
        @torch.no_grad()
        def a(x):
            return x.sin()

        @torch.compile(backend="eager", fullgraph=True)
        def b(x):
            return a(x).cos()

        y = torch.randn(10)
        self.assertTrue(same(b(y), y.sin().cos()))

    def test_longtensor_list(self):
        for partition in [0, 5, 10]:

            @torch._dynamo.disable
            def rand_gen():
                rand_vals = [random.randint(5, 10) for _ in range(10)]
                # List of tensors mixed with np.arrays
                return list(np.array(rand_vals[:partition])) + [
                    torch.tensor(val) for val in rand_vals[partition:]
                ]

            def fn(x):
                random_list = rand_gen()
                z = torch.LongTensor(random_list)
                return x * z

            x = torch.ones(10) * 2

            random.seed(0)
            ref0 = fn(x)
            ref1 = fn(x)

            random.seed(0)
            opt_fn = torch._dynamo.optimize("eager")(fn)
            res0 = opt_fn(x)
            res1 = opt_fn(x)

            self.assertTrue(same(ref0, res0))
            self.assertTrue(same(ref1, res1))

    def test_primtorch(self):
        @torch._dynamo.optimize("eager")
        def fn(x):
            torch._refs.abs(x)

        fn(torch.randn(3))

    @unittest.expectedFailure
    # inline_call [('inline in skipfiles: bind ...python3.10/inspect.py', 1)]
    def test_primtorch_no_graph_break(self):
        @torch._dynamo.optimize("eager", nopython=True)
        def fn(x):
            torch._refs.abs(x)

        fn(torch.randn(3))

    def test_torch_tensor_ops_no_graph_break(self):
        @torch._dynamo.optimize("eager", nopython=True)
        def fn(x):
            torch.Tensor.abs_(x)

        fn(torch.randn(3))

    @unittest.skipIf(
        not isinstance(torch.ops.aten.abs, torch._ops.OpOverloadPacket),
        "old pt doesn't work",
    )
    def test_torch_ops_aten(self):
        # Picked an op that doesn't show up in the default list
        @torch._dynamo.optimize("eager", nopython=True)
        def fn(x):
            return torch.ops.aten.absolute(x)

        fn(torch.randn(3))

    def test_hf_gelu_inline(self):
        class GELUActivation(nn.Module):
            def __init__(self):
                super().__init__()
                self.act = nn.functional.gelu

            def forward(self, input):
                return self.act(input)

        @torch._dynamo.optimize("eager", nopython=True)
        def fn(x):
            return GELUActivation()(x)

        y = torch.randn(10)
        self.assertTrue(same(fn(y), nn.functional.gelu(y)))

        @torch._dynamo.optimize("eager", nopython=True)
        def fn_returns(x):
            return GELUActivation(), x + 1

        act, _ = fn_returns(y)
        self.assertIsInstance(act, GELUActivation)
        self.assertIs(act.act, nn.functional.gelu)
        self.assertTrue(hasattr(act, "_buffers"))  # check that __init__ got called

    def test_dropout_inline(self):
        @torch._dynamo.optimize("eager")
        def fn(x):
            return torch.nn.Dropout(0.1)(x)

        y = torch.randn(10)
        torch.manual_seed(1337)
        ref = nn.functional.dropout(y, 0.1)
        torch.manual_seed(1337)
        res = fn(y)
        self.assertTrue(same(ref, res))

    def test_setitem_boolean_mask_diff(self):
        def fn(x, b, y):
            x = x.clone()
            x[b] = y
            return x

        opt_fn = torch._dynamo.optimize("aot_eager")(fn)
        x = torch.randn(4, requires_grad=True)
        b = torch.tensor([True, False, True, False])
        y = torch.randn(2, requires_grad=True)
        opt_fn(x, b, y)

    def test_setitem_tuple_boolean_mask_diff(self):
        def fn(x, b, y):
            x = x.clone()
            x[:, b] = y
            return x

        opt_fn = torch._dynamo.optimize("aot_eager")(fn)
        x = torch.randn(8, 4, requires_grad=True)
        b = torch.tensor([True, False, True, False])
        y = torch.randn(2, requires_grad=True)
        opt_fn(x, b, y)

    def test_torch_tensor_ops(self):
        def fn(x):
            return torch.Tensor.abs_(x)

        x = torch.randn(3)
        opt_fn = torch._dynamo.optimize("eager", nopython=True)(fn)
        y = fn(x)
        y_ = opt_fn(x)
        self.assertTrue(same(y, y_))

    def test_guard_ordering_shape_fail(self):
        # If a function which takes a tensor has an inner function which
        # is compiled and generates a guard on its shape,
        # they are evaluated in the wrong order. So if on a subsequent call
        # an int is passed instead of a tensor, guard evaluation will crash
        # with a "no attribute: shape" error
        m = MockModule()
        opt_m = torch._dynamo.optimize("eager")(m)
        opt_m.fn(torch.ones((5, 5)))
        opt_m.fn(-3)

    def test_tensor_isinstance_tuple(self):
        @torch._dynamo.optimize("eager")
        def fn():
            t = torch.ones(5, 5)
            if not isinstance(t, (int, torch.Tensor)):
                msg = str.format(
                    "{0} is not an instance of {1}",
                    type(t),
                    (int, torch.Tensor),
                )
                raise ValueError(msg)
            return True

        fn()

    def test_isinstance_dtype(self):
        @torch._dynamo.optimize("eager", nopython=True)
        def fn(x):
            isinstance(torch.bfloat16, torch.dtype)
            return x

        fn(torch.randn(3))

    def test_isinstance_storage(self):
        @torch._dynamo.optimize("eager")
        def fn(x):
            f = bytearray([0x00, 0x01, 0x02, 0x03, 0x04, 0x05, 0x10, 0x40])
            bools = torch.BoolStorage.from_buffer(f, "big")
            assert isinstance(bools, torch.BoolStorage)
            return x

        fn(torch.randn(3))

    def test_dict_list_values(self):
        def inner_fn(args):
            return [x[1].shape for x in args]

        @torch._dynamo.optimize("eager")
        def fn(tensors):
            return inner_fn(zip(itertools.count(), tensors["args"]))

        fn({"args": [torch.ones(5, 5), torch.ones(5, 6), torch.ones(5, 7)]})
        fn({"args": [torch.ones(5, 5)]})

    def test_dict_iter(self):
        class MyMod(torch.nn.Module):
            def forward(self, x):
                z = {"my": 1, "const": 2, "dict": 3, "variable": 4}
                tot = 0
                for key in z:
                    tot += z[key]

                return tot

        x = torch.tensor([0])
        model = MyMod()
        opt_model = torch._dynamo.optimize("eager", nopython=True)(model)
        y = opt_model(x)

        self.assertEqual(y, 10)

    def test_sort_out(self):
        dtype = torch.float32
        device = "cpu"

        def fn():
            tensor = torch.randn((3, 5), dtype=dtype, device=device)[:, 0]
            values1 = torch.tensor(0, dtype=dtype, device=device)
            indices1 = torch.tensor(0, dtype=torch.long, device=device)
            torch.sort(tensor, out=(values1, indices1))
            self.assertEqual(values1.stride(), (1,))
            self.assertEqual(indices1.stride(), (1,))

        fn()
        opt_fn = torch._dynamo.optimize("eager")(fn)
        opt_fn()

    def test_sort_out2(self):
        class MyModule(torch.nn.Module):
            def __init__(self):
                super().__init__()
                self.register_buffer("sorted", torch.ones(4, 4))
                self.register_buffer("indices", torch.ones(4, 4, dtype=torch.long))

            def forward(self, x):
                torch.sort(x, out=(self.sorted, self.indices))
                return (x + 1, self.sorted, self.indices)

        x = torch.randn(4, 4)
        m = MyModule()
        ref = m(x)
        opt_m = torch._dynamo.optimize("eager")(m)
        res = opt_m(x)
        self.assertTrue(same(ref, res))

    def test_sigmoid_out(self):
        dtype = torch.float32
        device = "cpu"

        def fn():
            inp = torch.randn((3, 5), dtype=dtype, device=device)
            out1 = torch.tensor(0, dtype=dtype, device=device)
            torch.sigmoid(inp, out=out1)
            self.assertEqual(out1.numel(), 15)

        fn()
        opt_fn = torch._dynamo.optimize("eager")(fn)
        opt_fn()

    def test_sigmoid_out2(self):
        class MyModule(torch.nn.Module):
            def __init__(self):
                super().__init__()
                self.register_buffer("base", torch.ones(4, 4))

            def forward(self, x):
                torch.sigmoid(x, out=self.base)
                return x + self.base

        x = torch.randn(4, 4)
        m = MyModule()
        ref = m(x)
        opt_m = torch._dynamo.optimize("eager")(m)
        res = opt_m(x)
        self.assertTrue(same(ref, res))

    def test_slice_into_list_mutable(self):
        class Mod(torch.nn.Module):
            def forward(self, listy):
                x = listy[3:5]
                for i in range(10):
                    z = torch.abs(torch.randn(10)) + 1
                    x[0] = z
                return x

        m = Mod()
        listy = [torch.randn(10)] * 10

        cnt = torch._dynamo.testing.CompileCounter()
        opt_m = torch._dynamo.optimize(cnt, nopython=True)(m)
        opt_m.forward(listy)

        self.assertEqual(cnt.frame_count, 1)

    def test_vdd_duplicate_error(self):
        def fn(a, dt):
            keys = list(dt._jt_dict.keys())
            p = torch.cos(dt._jt_dict[keys[0]]._value)
            q = torch.sin(a)
            r = torch.sigmoid(dt._jt_dict[keys[0]]._value)
            return p + q + r

        class Value:
            def __init__(self):
                self._value = torch.randn(4)

        class Sample:
            def __init__(self):
                self._jt_dict = {}
                self._jt_dict["POSITION_ID"] = Value()

        a = torch.randn(4)
        sample = Sample()

        ref = fn(a, sample)

        optimized_fn = torch._dynamo.optimize("eager", nopython=True)(fn)
        res = optimized_fn(a, sample)

        self.assertTrue(same(ref, res))

    def test_specialized_stride(self):
        def f():
            e = torch.empty(4)
            x = e[::2]
            return x.stride()

        self.assertEqual(f(), torch._dynamo.optimize("eager")(f)())

    def test_out_none(self):
        # https://github.com/pytorch/pytorch/issues/92814
        def fn(input):
            return torch.nn.functional.normalize(input, dim=0, out=None)

        x = torch.rand([1])
        self.assertEqual(fn(x), torch._dynamo.optimize("eager")(fn)(x))

    @unittest.skipIf(not has_detectron2(), "requires detectron2")
    def test_multi_import(self):
        @torch._dynamo.optimize("eager", nopython=True)
        def to_bitmasks(boxes):
            from detectron2.layers.mask_ops import (
                _paste_masks_tensor_shape,
                paste_masks_in_image,
            )

            if (
                paste_masks_in_image is not None
                and _paste_masks_tensor_shape is not None
            ):
                return boxes + 1

        self.assertTrue((to_bitmasks(torch.zeros(10)) == torch.ones(10)).all())

    def test_multi_dot_import(self):
        def fn1(x):
            return torch.sin(x)

        def fn(x):
            import torch.fx

            _ = torch.fx.symbolic_trace(fn1)
            return x * 2

        x = torch.randn(10)
        fn(x)
        cnt = torch._dynamo.testing.CompileCounter()
        opt_fn = torch._dynamo.optimize(cnt)(fn)
        opt_fn(x)
        self.assertEqual(cnt.frame_count, 1)

    def test_relative_import(self):
        try:
            from . import utils as _  # noqa: F401

            def fn(x):
                from .utils import tensor_for_import_testing

                return x * 2 * tensor_for_import_testing

        except ImportError:

            def fn(x):
                from utils import tensor_for_import_testing

                return x * 2 * tensor_for_import_testing

        x = torch.randn(10)
        fn(x)
        cnt = torch._dynamo.testing.CompileCounter()
        opt_fn = torch._dynamo.optimize(cnt, nopython=True)(fn)
        opt_fn(x)
        self.assertEqual(cnt.frame_count, 1)

    def test_relative_import_no_modulename(self):
        try:
            from . import utils as _  # noqa: F401

            def fn(x):
                from . import utils

                return x * 2 * utils.tensor_for_import_testing

        except ImportError:

            def fn(x):
                import utils

                return x * 2 * utils.tensor_for_import_testing

        x = torch.randn(10)
        fn(x)
        cnt = torch._dynamo.testing.CompileCounter()
        opt_fn = torch._dynamo.optimize(cnt, nopython=True)(fn)
        opt_fn(x)
        self.assertEqual(cnt.frame_count, 1)

    def test_bigbird_unsqueeze_inplace(self):
        def fn(reshape_2):
            view_2 = reshape_2.clone()
            view_2.unsqueeze_(2)
            cat_11 = torch.cat([view_2], dim=2)
            view_13 = cat_11.view((2, 12, 64, -1))
            return (view_13,)

        x = torch.randn(2, 12, 64, 64, requires_grad=True)
        ref = fn(x)
        opt_fn = torch._dynamo.optimize("aot_eager")(fn)
        res = opt_fn(x)
        self.assertTrue(same(ref, res))

    def test_issue1466_size_aot_autograd(self):
        def fn(x):
            # do a tensor op and a size compute
            y = x * 2
            x_size = x.size()
            # trigger a graph break
            print("arf")
            # use the tensor op and size compute
            z = y.view(x_size) + 1
            return z

        x = torch.randn(2, 3, requires_grad=True)
        ref = fn(x)
        opt_fn = torch._dynamo.optimize("aot_eager")(fn)
        res = opt_fn(x)
        self.assertTrue(same(ref, res))

    def test_ellipsis(self):
        class Repro(torch.nn.Module):
            def __init__(self):
                super().__init__()
                self.lnorm = torch.nn.LayerNorm(
                    (256,), eps=1e-06, elementwise_affine=True
                )
                self.linear = torch.nn.Linear(
                    in_features=256, out_features=256, bias=True
                )

            def forward(self, cat_10):
                lnorm = self.lnorm(cat_10)
                getitem_64 = lnorm[
                    (slice(None, None, None), slice(0, 1, None), Ellipsis)
                ]
                linear = self.linear(getitem_64)
                return (linear,)

        args = [torch.randn(2, 197, 256)]

        mod = Repro()
        opt_mod = torch._dynamo.optimize("eager", nopython=True)(mod)

        self.assertTrue(same(mod(*args), opt_mod(*args)))

    def test_reinplacing(self):
        class MockModule(torch.nn.Module):
            def __init__(self):
                super().__init__()
                self.self_layoutlm_embeddings_x_position_embeddings = (
                    torch.nn.Embedding(1024, 768)
                )
                self.self_layoutlm_embeddings_y_position_embeddings = (
                    torch.nn.Embedding(1024, 768)
                )

            def forward(self, getitem_1, getitem_2, add):
                self_layoutlm_embeddings_x_position_embeddings = (
                    self.self_layoutlm_embeddings_x_position_embeddings(getitem_1)
                )
                self_layoutlm_embeddings_y_position_embeddings = (
                    self.self_layoutlm_embeddings_y_position_embeddings(getitem_2)
                )
                add_1 = add + self_layoutlm_embeddings_x_position_embeddings
                add_2 = add_1 + self_layoutlm_embeddings_y_position_embeddings
                return (add_2,)

        mod = MockModule()
        opt_mod = torch._dynamo.optimize("aot_eager_decomp_partition")(mod)

        args = [
            ((2, 512), (2048, 4), torch.int64, "cpu", False),
            ((2, 512), (2048, 4), torch.int64, "cpu", False),
            ((2, 512, 768), (393216, 768, 1), torch.float32, "cpu", True),
        ]
        args = [
            rand_strided(sh, st, dt, dev).requires_grad_(rg)
            for (sh, st, dt, dev, rg) in args
        ]
        self.assertTrue(same_two_models(mod, opt_mod, args))

    def test_optimized_deepcopy(self):
        # See https://github.com/pytorch/pytorch/pull/88629
        class Foo(torch.nn.Module):
            def __init__(self):
                super().__init__()
                self.fc = torch.nn.Linear(in_features=2, out_features=3, bias=True)

            def forward(self, x):
                return self.fc(x)

        mod = Foo()
        opt_mod = torch._dynamo.optimize("eager")(mod)
        args = [torch.randn(1, 2)]
        self.assertTrue(same_two_models(mod, opt_mod, args))

    def test_class_member(self):
        class Foo(torch.nn.Module):
            a = 4
            b = torch.ones(3, 4)

            def __init__(self):
                super().__init__()
                self.c = 4

            def forward(self, x):
                return x.cos() + self.a + self.b + self.c

        mod = Foo()
        opt_mod = torch._dynamo.optimize("eager", nopython=True)(mod)
        args = (torch.randn(3, 4),)
        self.assertTrue(same(mod(*args), opt_mod(*args)))

    def test_named_buffers(self):
        class Foo(torch.nn.Module):
            def __init__(self):
                super().__init__()
                self.register_buffer("x", torch.ones(3))
                self.register_buffer("y", torch.ones(3))

            def forward(self, inp):
                res = 0
                for name, buffer in self.named_buffers():
                    res += buffer.sum()

                return inp.cos() + res

        mod = Foo()
        opt_mod = torch._dynamo.optimize("eager", nopython=True)(mod)
        args = (torch.randn(3, 4),)
        self.assertTrue(same(mod(*args), opt_mod(*args)))

    def test_requires_grad_guards_with_grad_mode1(self):
        def f(x):
            if x.requires_grad:
                return x + 1
            else:
                return x + 2

        x = torch.ones(2, requires_grad=True)

        f_compiled = torch.compile(f)
        with torch.no_grad():
            # compile an inference graph
            f_compiled(x)

        # Test: we should fail guards and recompile (even though it's still an inference graph)
        out_ref = f(x.detach())
        out = f_compiled(x.detach())

        self.assertEqual(out_ref, out)
        self.assertEqual(out_ref.requires_grad, out.requires_grad)

    def test_requires_grad_guards_with_grad_mode2(self):
        x = torch.ones(2, requires_grad=True)
        x_ref = x.clone().detach().requires_grad_(True)

        m = torch.nn.Linear(2, 2)
        m_compiled = torch.compile(m)

        with torch.no_grad():
            # compile an inference graph
            m_compiled(x)

        # Test: we should fail guards and recompile a training graph
        out_ref = m(x_ref)
        out = m_compiled(x)
        self.assertEqual(out_ref, out)
        self.assertEqual(out_ref.requires_grad, out.requires_grad)

    def test_is_symbolic_tracing(self):
        # Ensure no graph break here
        def fn(x):
            if is_fx_tracing_test():
                return x * 2
            return x * 4

        a = torch.randn(4)
        ref = fn(a)
        opt_fn = torch._dynamo.optimize("eager", nopython=True)(fn)
        res = opt_fn(a)
        self.assertTrue(same(ref, res))

    def test_tokenization(self):
        from collections import UserDict

        class BatchEncoding(UserDict):
            """
            Copied from tokenization
            """

            def __init__(
                self,
                data,
            ):
                super().__init__(data)

            def __getattr__(self, item: str):
                try:
                    return self.data[item]
                except KeyError as e:
                    raise AttributeError from e

        def tokenization(x):
            encoding = BatchEncoding({"key": x})
            return encoding["key"]

        opt_fn = torch._dynamo.optimize("eager")(tokenization)
        x = torch.rand((1, 4))
        ref = tokenization(x)
        res = opt_fn(x)
        self.assertTrue(same(ref, res))

    def test_modules(self):
        class Foo(torch.nn.Module):
            def __init__(self):
                super().__init__()
                self.fc = torch.nn.Linear(4, 3)

            def forward(self, inp):
                res = torch.zeros(3, 3)
                for mod in self.modules():
                    res += self.fc(inp)
                return res

        mod = Foo()
        args = (torch.ones(3, 4),)
        cnt = torch._dynamo.testing.CompileCounter()
        opt_mod = torch._dynamo.optimize(cnt, nopython=True)(mod)
        self.assertTrue(same(mod(*args), opt_mod(*args)))
        self.assertEqual(cnt.op_count, 5)
        self.assertEqual(cnt.frame_count, 1)

    def test_tensor_data_kwarg(self):
        # https://github.com/pytorch/pytorch/issues/96278
        def f():
            return torch.tensor(data=[[1.0, -1.0]])

        cnt = torch._dynamo.testing.CompileCounter()
        opt_fn = torch._dynamo.optimize(cnt, nopython=True)(f)
        self.assertTrue(same(f(), opt_fn()))
        self.assertEqual(cnt.frame_count, 1)

    @requires_cuda()
    def test_norm_dtype(self):
        def foo(_stack0):
            getitem = _stack0[(slice(None, None, None), -1)]
            _stack0 = None
            normalize = torch.nn.functional.normalize(getitem, p=2, dim=1)
            getitem = None
            return (normalize,)

        args = [((2, 50, 256), (1, 256, 1), torch.float16, "cuda", False)]
        args = [
            rand_strided(sh, st, dt, dev).requires_grad_(rg)
            for (sh, st, dt, dev, rg) in args
        ]

        opt_foo = torch._dynamo.optimize("aot_eager_decomp_partition")(foo)
        with torch.cuda.amp.autocast(enabled=True):
            ref = foo(*args)[0]
            res = foo(*args)[0]
            self.assertEqual(ref.dtype, res.dtype)

            self.assertTrue(same(res, ref))

    def test_for_loop_graph_break(self):
        def inner(x):
            return torch.sin(x)

        def fn(x):
            for _ in range(100):
                inner(x)
                torch._dynamo.graph_break()
            return x

        cnt = torch._dynamo.testing.CompileCounter()
        opt_fn = torch._dynamo.optimize(cnt)(fn)
        x = torch.randn(4)
        opt_fn(x)
        self.assertEqual(cnt.frame_count, 1)
        self.assertEqual(cnt.op_count, 1)

    def test_for_loop_graph_break_before(self):
        # Checks that the backedge is calculated correctly
        def inner(x):
            return torch.sin(x)

        def fn(x):
            torch._dynamo.graph_break()
            for _ in range(100):
                inner(x)
            return x

        cnt = torch._dynamo.testing.CompileCounter()
        opt_fn = torch._dynamo.optimize(cnt)(fn)
        x = torch.randn(4)
        opt_fn(x)
        self.assertEqual(cnt.frame_count, 1)
        self.assertEqual(cnt.op_count, 100)

    def test_avoid_dupe_specialization(self):
        def f(x, y):
            return (x + y) * 1

        opt_f = torch._dynamo.optimize("aot_eager")(f)

        for b in [True, False]:
            x = torch.randn(4, requires_grad=b)
            y = torch.randn(4, requires_grad=b)
            self.assertEqual(f(x, x), opt_f(x, x))
            self.assertEqual(f(x, y), opt_f(x, y))

    def test_swin_base_tensor_attr(self):
        class Foo(torch.nn.Module):
            def __init__(self):
                super().__init__()
                # NB: not a parameter or buffer
                self.t = torch.randn(3)

            def forward(self, x):
                return x + torch.cat((self.t, self.t))

        mod = Foo()
        opt_mod = torch._dynamo.optimize("eager")(mod)
        args = [torch.randn(6)]
        self.assertTrue(same_two_models(mod, opt_mod, args))
        opt_mod(*args)

    def test_pointless_graph_removal(self):
        cnt = torch._dynamo.testing.CompileCounter()

        @torch.compile(backend=cnt)
        def fn(x):
            with torch.no_grad():
                torch._dynamo.graph_break()
                return x + 1

        fn(torch.randn(4))
        self.assertEqual(cnt.frame_count, 1)
        self.assertEqual(cnt.op_count, 3)

    def test_output_aliases_intermediate(self):
        def f(x):
            intermediate = x.mul(2)
            return intermediate.view(-1), intermediate

        opt_f = torch._dynamo.optimize("aot_eager")(f)

        for b in [True, False]:
            x = torch.randn(4, requires_grad=b)
            out = f(x)
            out_test = opt_f(x)
            self.assertEqual(out[0], out_test[0])
            self.assertEqual(out[1], out_test[1])
            self.assertEqual(out[0].requires_grad, out_test[0].requires_grad)
            self.assertEqual(out[1].requires_grad, out_test[1].requires_grad)
            # test that the aliasing relationship of outputs is preserved
            out[0].mul_(2)
            out_test[0].mul_(2)
            self.assertEqual(out[0], out_test[0])
            self.assertEqual(out[1], out_test[1])

    def test_while_loop_graph_break(self):
        # Repro of tacotron2 cache_size_recompilation
        def inner(x):
            return torch.sin(x)

        def fn(x):
            i = 20
            while i > 10:
                x = inner(x)
                i -= 1
                torch._dynamo.graph_break()
            return x

        cnt = torch._dynamo.testing.CompileCounter()
        opt_fn = torch._dynamo.optimize(cnt)(fn)
        x = torch.randn(4)
        opt_fn(x)
        self.assertEqual(cnt.frame_count, 1)
        self.assertEqual(cnt.op_count, 1)

    def test_nested_while_loop_graph_break(self):
        def inner_loop(x):
            i = 3
            while i > 0:
                i -= 1
                x += 1
                torch._dynamo.graph_break()
            return x

        def inner(x):
            inner_loop(x)
            return torch.sin(x)

        def fn(x):
            i = 20
            while i > 10:
                x = inner(x)
                i -= 1
                torch._dynamo.graph_break()
            return x

        cnt = torch._dynamo.testing.CompileCounter()
        opt_fn = torch._dynamo.optimize(cnt)(fn)
        x = torch.randn(4)
        opt_fn(x)
        self.assertEqual(cnt.frame_count, 1)
        self.assertEqual(cnt.op_count, 1)

    def test_while_loop_graph_break_inside_call_function(self):
        # Repro of huggingface graph break inside loop in `get_parameter_dtype`.
        # Skip only the inner frame that has loop that contains graph break.
        def inner(x):
            for i in range(3):
                x += 1
                torch._dynamo.graph_break()
            return x

        def fn(x):
            x += 2
            inner(x)
            x += 3
            return x

        cnt = torch._dynamo.testing.CompileCounter()
        opt_fn = torch._dynamo.optimize(cnt)(fn)
        x = torch.randn(4)
        opt_fn(x)
        self.assertEqual(cnt.frame_count, 2)
        self.assertEqual(cnt.op_count, 2)

    def test_exception_in_dynamo_handling(self):
        hit_handler = False

        # See https://github.com/pytorch/pytorch/pull/96488
        @contextlib.contextmanager
        def ctx():
            try:
                yield
            except RuntimeError:
                nonlocal hit_handler
                hit_handler = True

        @torch._dynamo.optimize("eager")
        def f():
            with ctx():
                h()

        def h():
            raise RuntimeError("boof")

        # Should not error
        f()
        self.assertTrue(hit_handler)

    def test_generator_dealloc(self):
        # See https://github.com/pytorch/pytorch/pull/96488
        #
        # NB: yes, [(...)] is intentional, this is a list containing a
        # generator
        generator_box = [(x for x in [1, 2, 3])]

        counter = torch._dynamo.testing.CompileCounter()

        def g(x):
            return x + 2

        # TODO: This test is pretty delicate.  To test if it's actually doing
        # anything, rebuild eval_frame.c with '#define TORCHDYNAMO_DEBUG 1'
        # and then look at the logs for:
        #
        # TRACE[_custom_eval_frame:650] begin <genexpr> test_repros.py 2276 -1 0 0
        # TRACE[_custom_eval_frame:664] throw <genexpr>
        #
        # This means we're actually hitting the relevant codepath

        # NB: Make sure we don't actually Dynamo this frame; if we do Dynamo
        # this frame, Dynamo actually DOES understand list.clear and will
        # arrange for the generator deallocation to happen when the eval frame
        # handler is disabled, which will prevent the bug from happening (we
        # specifically want to trigger the generator deallocation WHILE the
        # dynamo eval frame handler is active), as that will cause the
        # generator to become exhausted and trigger the throw_flag == TRUE
        # case.
        @torch._dynamo.disable(recursive=False)
        def f(x):
            generator_box.clear()
            return g(x)

        self.assertNoUnraisable(
            lambda: torch._dynamo.optimize(counter)(f)(torch.randn(3))
        )

        # Make sure the x + 2 is captured (a previous incorrect implementation
        # of this fix would have disabled the eval frame callback, which means
        # g wouldn't get traced
        self.assertEqual(counter.op_count, 1)

    def test_error_return_without_exception_set(self):
        # https://github.com/pytorch/pytorch/issues/93781
        @torch.compile
        def f():
            _generator_type = type(_ for _ in ())

        self.assertNoUnraisable(f)

    def test_rewrite_assert_with_msg(self):
        def f(x):
            b = x.sin()
            assert x[0] == 3, "First dim need to be 3"
            return x.cos() + b

        args = (torch.Tensor([3, 4, 5]),)
        cnt = torch._dynamo.testing.CompileCounter()

        opt_f = torch._dynamo.optimize(cnt, nopython=True)(f)
        self.assertTrue(same(f(*args), opt_f(*args)))
        self.assertEqual(cnt.op_count, 6)
        self.assertEqual(cnt.frame_count, 1)

        exported, _ = torch._dynamo.export(f)(torch.Tensor([3, 4, 5]))
        self.assertTrue(same(exported(*args), f(*args)))

    def test_not_rewrite_assert_for_other_errors(self):
        def f(x):
            b = x.sin()
            if not x.sum() <= 3:
                raise ValueError("input sum needs to be 3")
            return x.cos() + b

        args = (torch.Tensor([3, 4, 5]),)
        opt_fn = torch._dynamo.optimize("eager")(f)
        with self.assertRaisesRegex(ValueError, "input sum needs to be 3"):
            opt_fn(*args)

    def test_rewrite_assert_dont_change_bytecode(self):
        def fn(x):
            with torch.no_grad():
                assert x.max() < 5, f"invalid max {x.max()}"
                x = torch.sin(x)
            return x

        x = torch.ones(4)
        opt_fn = torch._dynamo.optimize("eager")(fn)
        self.assertTrue(same(fn(x), opt_fn(x)))

    def test_rewrite_assert_without_msg(self):
        def f(x):
            b = x.sin()
            assert x[0] == 3
            return x.cos() + b

        args = (torch.Tensor([3, 4, 5]),)
        exported, _ = torch._dynamo.export(f)(torch.Tensor([3, 4, 5]))
        self.assertTrue(same(exported(*args), f(*args)))

        with self.assertRaisesRegex(RuntimeError, "assertion error"):
            exported(torch.Tensor([5, 6, 7]))

    def test_rewrite_assert_with_non_string_msg(self):
        def f(x):
            b = x.sin()
            assert x[0] == 2, x.size()
            return x.cos() + b

        torch._dynamo.utils.counters.clear()
        args = torch.Tensor([3, 4, 5])
        opt_f = torch._dynamo.optimize("eager")(f)
        with self.assertRaisesRegex(AssertionError, "torch.Size"):
            opt_f(args)
        self.assertEqual(
            torch._dynamo.utils.counters["unimplemented"][
                "assert with non-string message"
            ],
            1,
        )

    def test_rewrite_assert_noop(self):
        def f(x):
            b = x.sin()
            assert True
            assert x.dtype == torch.float32
            return x.cos() + b

        args = (torch.Tensor([3, 4, 5]),)
        exported, _ = torch._dynamo.export(f)(torch.Tensor([3, 4, 5]))
        self.assertTrue(same(exported(*args), f(*args)))

        cnt = torch._dynamo.testing.CompileCounter()
        opt_f = torch._dynamo.optimize(cnt, nopython=True)(f)
        self.assertTrue(same(f(*args), opt_f(*args)))
        # torch._assert shouldn't be in the graph
        self.assertEqual(cnt.op_count, 3)
        self.assertEqual(cnt.frame_count, 1)

        exported, _ = torch._dynamo.export(f)(torch.Tensor([4, 4, 5]))
        self.assertTrue(same(exported(*args), f(*args)))

    def test_size_typematch(self):
        def f(x, y):
            if isinstance(x, torch.Size):
                return y + 1
            else:
                return y + 2

        y = torch.zeros(1)
        x1 = torch.Size((3,))
        x2 = (3,)

        cnt = torch._dynamo.testing.CompileCounter()
        opt_f = torch._dynamo.optimize(cnt, nopython=True)(f)
        self.assertTrue(same(f(x1, y), opt_f(x1, y)))
        self.assertTrue(same(f(x2, y), opt_f(x2, y)))
        self.assertEqual(cnt.frame_count, 2)

    def test_dict_subclass_contains(self):
        # pattern from huggingface
        class ClassInstantier(collections.OrderedDict):
            pass

        @torch.compile(fullgraph=True, backend="eager")
        def f(x, d):
            if "key1" in d:
                x = x + 2
            if "key2" in d:
                x = x + 4
            x = x + 8
            return x

        result = f(torch.ones(8), ClassInstantier({"key1": torch.ones(8)}))
        self.assertTrue(same(result, torch.full([8], 11.0)))

        result = f(torch.ones(8), ClassInstantier({"key2": torch.ones(8)}))
        self.assertTrue(same(result, torch.full([8], 13.0)))

    def test_hf_classinstantier(self):
        # hf activations.py
        class ClassInstantier(collections.OrderedDict):
            def __getitem__(self, key):
                content = super().__getitem__(key)
                cls, kwargs = content if isinstance(content, tuple) else (content, {})
                return cls(**kwargs)

        ACT2CLS = ClassInstantier(
            {
                "relu": (nn.ReLU, {"inplace": False}),
                "tanh": nn.Tanh,
            }
        )

        @torch.compile(fullgraph=True, backend="eager")
        def f(x, act):
            return ACT2CLS[act](x)

        y = torch.randn(10)
        self.assertTrue(same(f(y, "tanh"), torch.tanh(y)))
        self.assertTrue(same(f(y, "relu"), torch.relu(y)))

    def test_ephemeral_module(self):
        # hf activations.py
        class ReLUSquaredActivation(nn.Module):
            def forward(self, input):
                relu_applied = torch.nn.functional.relu(input)
                squared = torch.square(relu_applied)
                return squared

        @torch.compile(fullgraph=True, backend="eager")
        def f(x):
            x = x + 0.2
            x = ReLUSquaredActivation()(x)
            x = x + 1
            return x

        y = torch.randn(10)
        self.assertTrue(same(f(y), ReLUSquaredActivation()(y + 0.2) + 1))

    def test_inplace_unsqueeze_input(self):
        def backend(gm, example_inputs):
            self.assertEqual(example_inputs[-1].size(), torch.Size([1, 3, 4]))
            return gm

        @torch.compile(backend=backend)
        def fn(x):
            x.unsqueeze_(0)
            return x + 1

        inputs = [torch.randn(3, 4)]
        self.assertEqual(fn(*inputs).size(), torch.Size([1, 3, 4]))
        self.assertEqual(inputs[0].size(), torch.Size([1, 3, 4]))

    def test_batchnorm_e2e(self):
        class Repro(torch.nn.Module):
            def __init__(self):
                super().__init__()
                self.bn = torch.nn.BatchNorm2d(
                    64, eps=1e-05, momentum=0.1, affine=True, track_running_stats=True
                )
                self.conv1 = torch.nn.Conv2d(
                    64,
                    64,
                    kernel_size=(3, 3),
                    stride=(1, 1),
                    padding=(1, 1),
                    bias=False,
                )

            def forward(self, x):
                x1 = self.bn(x)
                x2 = self.conv1(x1)
                out = torch.nn.functional.relu(x2)
                return (out,)

        torch.manual_seed(1337)

        m_ref = Repro()
        m_test = deepcopy(m_ref)

        @torch._dynamo.optimize("aot_eager_decomp_partition")
        def compiled_fn(x):
            return m_test(x)

        x_ref = torch.randn(2, 64, 32, 32, requires_grad=True)
        x_test = x_ref.clone()

        # Loop multiple times: each iteration the running_mean/var on batchnorm will update,
        # which changes the output of the next iteration
        for _ in range(3):
            ref = m_ref(x_ref)
            res = compiled_fn(x_test)

            self.assertTrue(same(ref, res))

            for r in ref:
                if r.requires_grad:
                    r.sum().backward()
            for r in res:
                if r.requires_grad:
                    r.sum().backward()

            for param_ref, param_test in zip(m_ref.parameters(), m_test.parameters()):
                self.assertTrue(same(param_ref, param_test))
            # Assert running_mean/var
            for buffer_ref, buffer_test in zip(m_ref.buffers(), m_test.buffers()):
                self.assertTrue(same(buffer_ref, buffer_test))

    @torch._dynamo.config.patch("assume_static_by_default", False)
    def test_dynamic_shapes_right_side(self):
        def f(x):
            return torch.ones(5 * x.shape[0])

        inp = torch.randn(6, 5)

        gm, _ = torch._dynamo.export(f, aten_graph=True)(torch.randn(4, 5))
        self.assertEqual(gm(inp).shape, f(inp).shape)

    @torch._dynamo.config.patch("specialize_int", False)
    def test_maybe_multiply_symint(self):
        # https://github.com/pytorch/pytorch/issues/97346
        from torch._functorch.aot_autograd import aot_module_simplified

        def my_aot_compiler(gm, example_inputs):
            def my_compiler(gm, example_inputs):
                return gm.forward

            # Invoke AOTAutograd
            return aot_module_simplified(gm, example_inputs, fw_compiler=my_compiler)

        def my_example(t1, t2, d):
            out = torch.add(t1, t2, alpha=d)
            return out

        compiled_fn = torch.compile(backend=my_aot_compiler, dynamic=True)(my_example)

        t1 = torch.arange(3, dtype=torch.float32).requires_grad_(True)
        t2 = torch.arange(3, dtype=torch.float32).requires_grad_(True)

        ra = compiled_fn(t1, t2, 5)
        self.assertEqual(ra, torch.tensor([0.0, 6.0, 12.0]))

        ra = compiled_fn(t1, t2, 6)
        self.assertEqual(ra, torch.tensor([0.0, 7.0, 14.0]))

    def test_build_map_unpack_with_call(self):
        def forward_with_cond_scale(x, t, cond_scale, self_cond, other1, other2):
            return x.sin() + t + cond_scale + self_cond + other1 + other2

        @torch.compile(backend="eager", fullgraph=True)
        def fn(x):
            d1 = dict(other1=5)
            d2 = dict(other2=4)
            text_cond = {**d1, **d2}
            return forward_with_cond_scale(x, 1, cond_scale=2, self_cond=3, **text_cond)

        self.assertTrue(same(fn(torch.ones(4)), torch.ones(4).sin() + 15))

    @torch._dynamo.config.patch(verbose=True)
    def test_graph_break_unsupported_fake(self):
        counter = torch._dynamo.testing.CompileCounter()

        @torch._dynamo.optimize(counter)
        def f(x):
            return torch.ops.test_sample.foo(x + 1) + 1

        f(torch.randn(3))

        self.assertEqual(counter.op_count, 2)
        self.assertEqual(counter.frame_count, 2)

    def test_delattr(self):
        class MyObj:
            def __init__(self, a, b):
                self.a = a
                self.b = b

        @torch.compile(backend="eager", fullgraph=True)
        def fn(x, obj):
            del obj.a
            obj.c = x + 1
            del obj.c
            tmp = MyObj(x + 2, x + 3)
            del tmp.b
            if hasattr(obj, "a"):
                return x + 1
            return tmp

        x = torch.zeros([])
        obj1 = MyObj(x, x)
        obj2 = fn(x, obj1)
        self.assertFalse(hasattr(obj1, "a"))
        self.assertFalse(hasattr(obj1, "c"))
        self.assertFalse(hasattr(obj2, "b"))
        self.assertEqual(obj1.b.item(), 0)
        self.assertEqual(obj2.a.item(), 2)

    def test_delattr_raises(self):
        class MyObj:
            def __init__(self, a, b):
                self.a = a
                self.b = b

        @torch.compile(backend="eager")
        def fn(x, obj):
            del obj.a
            x = x + 1
            obj.a  # will raise
            return x

        x = torch.zeros([])
        obj1 = MyObj(x, x)
        self.assertRaises(AttributeError, lambda: fn(x, obj1))

    def test_attached_attribute_in_dir(self):
        class MyModule(torch.nn.Module):
            def __init__(self):
                super().__init__()
                self.linear = torch.nn.Linear(16, 16)
                self.relu = torch.nn.ReLU()

            def forward(self, x):
                return self.relu(self.linear(x))

        mod = torch.compile(MyModule(), backend="eager")
        mod.is_compiled = True
        self.assertTrue("is_compiled" in dir(mod))

    @torch._dynamo.config.patch("automatic_dynamic_shapes", False)
    def test_dynamic_shapes_implicit_guard(self):
        def f(x):
            y = x * x.size(x.shape[0])
            torch.sum(y, [y.shape[0]])
            return y

        cnt = torch._dynamo.testing.CompileCounter()
        opt_fn = torch._dynamo.optimize(cnt, nopython=True)(f)
        opt_fn(torch.randn(3, 1, 1, 1, 1))
        self.assertEqual(cnt.frame_count, 1)

    def test_dalle2_maybe(self):
        def normalize(x):
            return x.cos()

        @torch.compile(backend="eager", fullgraph=True)
        def fn(x, normalize_img):
            lowres_cond_img = x.sin()
            lowres_cond_img = maybe(normalize_img)(lowres_cond_img)
            return lowres_cond_img

        self.assertEqual(fn(torch.ones([]), normalize), torch.ones([]).sin().cos())

    def test_functools_wraps(self):
        def cool_name(x):
            return x.sin()

        @torch.compile(backend="eager", fullgraph=True)
        def fn(x):
            y = x.cos()

            @functools.wraps(cool_name)
            def uncool_name():
                return cool_name(y)

            return uncool_name

        result = fn(torch.ones([]))
        self.assertEqual(result.__name__, "cool_name")
        self.assertEqual(result(), torch.ones([]).cos().sin())

    def test_dynamic_shapes_float_guard(self):
        def f(x):
            return torch.nn.functional.dropout(x, x.shape[0] / 6)

        cnt = torch._dynamo.testing.CompileCounter()
        opt_fn = torch._dynamo.optimize(cnt, nopython=True)(f)
        opt_fn(torch.randn(3))
        self.assertEqual(cnt.frame_count, 1)

    @torch._dynamo.config.patch(capture_scalar_outputs=True)
    def test_tensor_item(self):
        def f(x, y):
            val = y.item()
            return x.sum() + val

        gm, _ = torch._dynamo.export(
            f,
            aten_graph=True,
        )(
            torch.zeros(6, 4),
            torch.tensor(1),
        )
        self.assertEqual(
            f(torch.zeros(6, 4), torch.tensor(1)),
            gm(torch.zeros(6, 4), torch.tensor(1)),
        )
        self.assertEqual(
            f(torch.zeros(6, 4), torch.tensor(2)),
            gm(torch.zeros(6, 4), torch.tensor(2)),
        )

    def test_list_index(self):
        for i, list_type in enumerate(
            (
                list,
                tuple,
                torch.Size,
                collections.deque,
                namedtuple("FourElems", "one two three four", defaults=[0, 0, 0, 0]),
            )
        ):
            torch._dynamo.reset()
            for index in ([], [2], [0, 3]):

                def f(t):
                    if i == 4:  # namedtuple
                        xs = list_type(1, 2, 3, 4)
                    else:
                        xs = list_type([1, 2, 3, 4])
                    res = xs.index(3, *index)
                    return t + res

                res = torch._dynamo.optimize(backend="eager", nopython=True)(f)(
                    torch.zeros(1)
                )

                self.assertEqual(res, torch.tensor([2.0]))

    def test_list_index_not_found(self):
        def f(t):
            xs = ["bar", "foo", "baz", "buzz"]
            res = xs.index("non-existent")
            return t + res

        # Raising ValueError from item not found is unsupported
        with self.assertRaises(
            torch._dynamo.exc.Unsupported,
        ):
            torch._dynamo.optimize(backend="eager", nopython=True)(f)(torch.zeros(1))

    def test_list_index_tensor_unsupported(self):
        for index in ([], [2], [0, 3]):

            def f(t):
                xs = [torch.tensor([i]) for i in range(4)]
                res = xs.index(torch.tensor([2]), *index)
                return t + res

            with self.assertRaisesRegex(
                torch._dynamo.exc.UserError, "Dynamic control flow is not supported"
            ):
                torch._dynamo.optimize(backend="eager", nopython=True)(f)(
                    torch.zeros(1)
                )

    def test_hf_xsoftmax_inference(self):
        def fn(input, mask):
            return XSoftmax.apply(input + 1, mask, 1) + 2

        fn_opt = torch.compile(fn, backend="eager", fullgraph=True)

        inputs = [
            torch.randn(4, 10),
            torch.randn(4, 10) < 0,
        ]
        expected = fn(*inputs)
        actual = fn_opt(*inputs)
        self.assertTrue(same(actual, expected))

    def test_hf_xsoftmax_training(self):
        from torch._dynamo.utils import counters

        counters.clear()

        def fn(input, mask):
            return XSoftmax.apply(input, mask, 1)

        cnt = torch._dynamo.testing.CompileCounter()
        fn_opt = torch.compile(fn, backend=cnt, fullgraph=False)

        torch.manual_seed(1234)
        inputs1 = [
            torch.randn(4, 10, requires_grad=True),
            torch.randn(4, 10) < 0,
        ]
        torch.manual_seed(1234)
        inputs2 = [
            torch.randn(4, 10, requires_grad=True),
            torch.randn(4, 10) < 0,
        ]

        expected = fn(*inputs1)
        actual = fn_opt(*inputs2)
        self.assertTrue(same(actual, expected))
        self.assertEqual(dict(counters["frames"]), {"total": 1, "ok": 1})
        self.assertEqual(cnt.op_count, 2)
        self.assertEqual(cnt.frame_count, 1)
        cnt.clear()
        counters.clear()

        expected.sum().backward()
        actual.sum().backward()
        self.assertTrue(same(inputs1[0].grad, inputs2[0].grad))

        # currently we don't capture the backwards frame
        self.assertEqual(cnt.frame_count, 0)
        self.assertEqual(cnt.op_count, 0)
        self.assertEqual(dict(counters["frames"]), {})
        self.assertEqual(dict(counters["graph_break"]), {})

    def test_autograd_function_graph_break(self):
        class MySin(torch.autograd.Function):
            @staticmethod
            def forward(ctx, x):
                torch._dynamo.graph_break()
                ctx.save_for_backward(x)
                return x.sin()

            @staticmethod
            def backward(ctx, gx):
                (x,) = ctx.saved_tensors
                return gx * x.cos()

        x = torch.randn([], requires_grad=True)

        @torch.compile(backend="eager")
        def fn(x):
            return MySin.apply(x)

        y = fn(x)
        self.assertEqual(y, x.sin())

        (gx,) = torch.autograd.grad(y, x)
        self.assertEqual(gx, x.cos())

    def test_jit_trace_errors(self):
        @torch.compile(backend="eager", dynamic=True)
        def f(x):
            return x + 1

        with self.assertRaises(RuntimeError):
            torch.jit.trace(f, torch.randn(3))

        with torch._dynamo.config.patch(error_on_nested_jit_trace=False):
            torch.jit.trace(f, torch.randn(3))

    @torch._dynamo.config.patch("assume_static_by_default", False)
    def test_tensor_split(self):
        def f(x):
            return torch.split(x, x.shape[0] // 2, dim=0)[0]

        gm, _ = torch._dynamo.export(
            f,
            aten_graph=True,
        )(
            torch.zeros(6, 4),
        )

        self.assertEqual(f(torch.ones(8, 4)), gm(torch.ones(8, 4)))

    def test_optim_state_references_cleared(self):
        model = torch.nn.Linear(2048, 2048, bias=False)
        x = torch.ones(2048)
        state_ref = 0

        optimizer = torch.optim.Adadelta(model.parameters(), lr=0.01)

        def opt_step():
            optimizer.step()

        compiled_opt_step = torch._dynamo.optimize("eager")(opt_step)

        def compiled_model_step(x):
            optimizer.zero_grad()
            y = model(x)
            torch.sum(y).backward()
            compiled_opt_step()

        compiled_model_step(x)

        # Picked "square_avg" arbitrarily to check that
        # optimizer state tensors are deallocated
        state_ref = weakref.ref(
            optimizer.state[optimizer.param_groups[0]["params"][0]]["square_avg"]
        )
        optimizer = None

        self.assertIsNone(state_ref())

    def test_grad_references_cleared(self):
        model = torch.nn.Linear(2048, 2048, bias=False)
        x = torch.ones(2048)
        optimizer = torch.optim.Adadelta(model.parameters(), lr=0.01)

        def opt_step():
            optimizer.step()

        compiled_opt_step = torch._dynamo.optimize("eager")(opt_step)

        def compiled_model_step(x):
            optimizer.zero_grad(True)
            y = model(x)
            torch.sum(y).backward()
            compiled_opt_step()

        compiled_model_step(x)
        param_grad_ref = weakref.ref(list(model.parameters())[0].grad)
        optimizer.zero_grad(True)
        self.assertIsNone(param_grad_ref())

    def test_batch_encoding_clone_inputs(self):
        class BatchEncoding(dict):
            """
            Copied from test_tokenization
            """

            def __init__(
                self,
                data,
            ):
                super().__init__(data)

            def __getattr__(self, item: str):
                try:
                    return self.data[item]
                except KeyError as e:
                    raise AttributeError from e

        encoding = BatchEncoding({"key": torch.rand((1, 4))})
        cloned_encoding = torch._dynamo.utils.clone_inputs(encoding)
        self.assertTrue(type(cloned_encoding) is not dict)

    def test_iadd_graph_break(self):
        def fn(x):
            a = ()
            x = torch.sin(x)
            a += (x,)
            return a

        x = torch.randn(4)
        ref = fn(x)

        opt_fn = torch._dynamo.optimize("eager", nopython=True)(fn)
        res = opt_fn(x)
        self.assertTrue(same(ref, res))

    def test_odict_get_item_index_name(self):
        d = {float: torch.float32, np.float16: torch.float16}

        @torch.compile
        def f(x, y1, y2):
            return torch.zeros(5, dtype=d[y1]), torch.zeros(5, dtype=d[y2])

        f(torch.zeros(4), float, np.float16)

    def test_dedup_global(self):
        @torch.compile()
        def f():
            return _GLOBAL_CPU_TENSOR + _GLOBAL_CPU_TENSOR

        self.assertEqual(f(), _GLOBAL_CPU_TENSOR + _GLOBAL_CPU_TENSOR)

    @requires_cuda()
    def test_guard_default_device(self):
        try:
            torch.set_default_device("cuda")

            counter = torch._dynamo.testing.CompileCounter()

            @torch._dynamo.optimize(counter)
            def f():
                x = torch.randn(3)
                return x * 2

            self.assertEqual(f().device.type, "cuda")
            self.assertEqual(counter.frame_count, 1)

            torch.set_default_device("cpu")

            self.assertEqual(f().device.type, "cpu")
            self.assertEqual(counter.frame_count, 2)

        finally:
            torch.set_default_device(None)

    def test_list_self_reference(self):
        # Issue - https://github.com/pytorch/pytorch/issues/100150
        root = []
        root[:] = [root, root, None, None]

        @torch._dynamo.optimize("eager")
        def test_bug():
            return root

        test_bug()

    def test_hf_bigbird_unsqueeze(self):
        def torch_bmm_nd(inp_1, inp_2, ndim=None):
            torch._dynamo.graph_break()
            return torch.bmm(inp1, inp2)

        def fn(inp1, inp2, inp3, inp4, c):
            a = torch_bmm_nd(inp1, inp2, 4)
            a.unsqueeze_(2)
            a = a * 2

            b = torch_bmm_nd(inp3, inp4, 4)
            b.unsqueeze_(2)
            l = a + b

            out = torch.cat([a, b, c], dim=2)
            return out, l

        inp1 = torch.rand(1, 64, 448)
        inp2 = torch.rand(1, 448, 64)
        inp3 = torch.rand(1, 64, 448)
        inp4 = torch.rand(1, 448, 64)
        c = torch.rand(1, 64, 1, 64)

        cnt = torch._dynamo.testing.CompileCounter()
        opt_fn = torch._dynamo.optimize(cnt)(fn)
        opt_fn(inp1, inp2, inp3, inp4, c)
        self.assertEqual(cnt.frame_count, 3)

    def test_torch_variable_type(self):
        # from torchvision
        def check_type(obj, types_or_checks):
            for type_or_check in types_or_checks:
                if (
                    isinstance(obj, type_or_check)
                    if isinstance(type_or_check, type)
                    else type_or_check(obj)
                ):
                    return True
            return False

        opt_check_type = torch._dynamo.optimize("eager")(check_type)
        ref = check_type(torch.randn(4), [torch.Tensor])
        res = opt_check_type(torch.randn(4), [torch.Tensor])
        self.assertEqual(ref, res)

    # Test for https://github.com/pytorch/pytorch/issues/103132
    @torch._dynamo.config.patch("assume_static_by_default", False)
    def test_inference_mode_dynamic_shapes(self):
        class Repro(torch.nn.Module):
            def __init__(self):
                super().__init__()

            def forward(self, param):
                z = torch.matmul(param, param)
                return z

        model = Repro()
        # Need a 3d tensor to actually cause the error:
        # we go down a path of the C++ matmul decomp that calls sizes().
        inp = torch.randn(4, 4, 4, requires_grad=True)
        model = torch.compile(model, backend="aot_eager", dynamic=True)
        with torch.inference_mode():
            model(inp)

    def test_kwargs_out_list_variable(self):
        class Repro(torch.nn.Module):
            def __init__(self):
                super().__init__()

            def forward(self, param):
                z = torch.frexp(**param)
                return z

        model = Repro()
        params = {"input": torch.tensor([[0.0, 1, 2, 4]])}
        params["out"] = [
            torch.empty(0, dtype=torch.float32),  # mantissa
            torch.empty(0, dtype=torch.int32),  # exponent
        ]

        model = torch.compile(model, backend="eager")
        mantissa, exponent = model(params)
        ref_mantissa = torch.tensor([[0.0000, 0.5000, 0.5000, 0.5000]])
        ref_exponent = torch.tensor([[0, 1, 2, 3]], dtype=torch.int32)
        self.assertEqual(ref_mantissa, mantissa)
        self.assertEqual(ref_exponent, exponent)

    @torch._dynamo.config.patch(capture_scalar_outputs=True)
    def test_split_with_sizes_aot_autograd(self):
        def fn(result, split_sizes):
            rs = torch.ops.aten.split_with_sizes(result, split_sizes.tolist())
            return rs

        example_inputs = (
            torch.randn(32, requires_grad=True),
            torch.tensor((7, 16, 9)),
        )
        actual = torch.compile(fn, fullgraph=True, backend="aot_eager")(*example_inputs)
        expected = fn(*example_inputs)
        self.assertEqual(actual, expected)

    def test_unspecialized_nn_module_with_torch_variable_attribute(self):
        """
        In this case self.fn = something that should be a TorchVariable.
        When it's not a TorchVariable, dynamo tries to trace through and fails.
        This makes sure that the self.fn is handled as a TorchVariable.
        """

        class UserModule(torch.nn.Module):
            torchdynamo_force_dynamic = True  # forced to be a UnspecializedNNModule

            def __init__(self, fn):
                super().__init__()
                self.fn = fn

            def forward(self, **inp):
                return self.fn(**inp)

        inputs = {
            "input": torch.randn([2, 9]).uniform_(0, 1),
            "target": torch.randn([2, 9]).uniform_(0, 1),
            "reduction": "mean",
        }

        mod = UserModule(torch.nn.functional.binary_cross_entropy)
        ref = mod(**inputs)
        res = torch._dynamo.optimize("eager", nopython=True)(mod)(**inputs)
        self.assertEqual(ref, res)

    def test_call_finally_python_3_8(self):
        # Issue - https://github.com/pytorch/pytorch/issues/97811
        def make_fn(g):
            def fn():
                while True:
                    try:
                        print(g)
                        break
                    except Exception as _:
                        break

            return torch.compile(fn, backend="eager")

        make_fn(None)()

    def test_string_format(self):
        s = "temp{i}"

        @torch.compile(backend="eager", fullgraph=True)
        def fn(x):
            if s.format(i=4) == "temp4":
                return torch.sin(x)
            return torch.cos(x)

        x = torch.randn(4)
        self.assertEqual(fn(x), torch.sin(x))

    # Repro of torch._dynamo.exc.InternalTorchDynamoError: 'NoneType' object has no attribute 'guards'
    # due to bad empty list handling
    def test_empty_list_contains_with_jump(self):
        def fn(x, l):
            if x in l:
                return x.cos()
            return x.sin()

        counter = CompileCounter()
        compiled_fn = torch._dynamo.optimize(counter)(fn)(torch.randn([2, 2]), [])
        self.assertEqual(counter.frame_count, 1)

    def test_graph_break_on_jit_isinstance(self):
        @torch.compile(backend="eager")
        def fn(x):
            if torch.jit.isinstance(x, List[str]):
                return x * 2
            return x

        opt_fn = torch.compile(fn, backend="eager")
        x = torch.rand(4)
        self.assertTrue(same(fn(x), opt_fn(x)))

    def test_add_sub_alpha_out(self):
        inp = torch.randn(2, 3, 4)
        other = 1
        alpha = 2
        for op in [torch.add, torch.sub]:
            out = torch.zeros(2, 3, 4)
            compile_out = torch.zeros(2, 3, 4)
            op(inp, other, alpha=alpha, out=out)
            compiled_fn = torch.compile(op, dynamic=True)
            compiled_fn(inp, other, alpha=alpha, out=compile_out)
            self.assertTrue(same(out, compile_out))

<<<<<<< HEAD
    @torch._dynamo.config.patch(capture_scalar_outputs=True)
    def test_deferred_runtime_asserts(self):
        @torch.compile(backend="aot_eager", fullgraph=True)
        def f(x):
            y = x.item()
            torch._check_is_size(y)
            if y >= 0:
                return x * 2
            else:
                return x * 3

        f(torch.tensor([3]))
        self.assertRaises(RuntimeError, lambda: f(torch.tensor([-2])))
=======
    def test_negative_shape_guard(self):
        def fn(x):
            if x.size() != (5, 1, 2, 3):
                return x.cos()
            return x.sin()

        counter = torch._dynamo.testing.CompileCounter()
        opt_fn = torch.compile(fn, backend=counter, dynamic=True)

        x = torch.ones(5, 1, 3, 4)
        x2 = torch.ones(5, 1, 2, 3)
        self.assertEqual(fn(x), opt_fn(x))
        self.assertEqual(fn(x2), opt_fn(x2))
        self.assertEqual(counter.frame_count, 2)
>>>>>>> c9a00dfd

    def test_addr_alpha_beta_out(self):
        inp = torch.randn(2, 3)
        vec1 = torch.randn(2)
        vec2 = torch.randn(3)
        alpha = 2
        beta = 5

        out = torch.zeros(2, 3)
        compile_out = torch.zeros(2, 3)

        torch.addr(inp, vec1, vec2, alpha=alpha, beta=beta, out=out)
        compiled_fn = torch.compile(torch.addr, dynamic=True)
        compiled_fn(inp, vec1, vec2, alpha=alpha, beta=beta, out=compile_out)
        self.assertTrue(same(out, compile_out))

    def test_setattr_requires_grad_graph_breaks(self):
        def fn(x):
            z = x + 4
            x.requires_grad = True
            y = x * z
            return y

        for backend in ["count", "eager", "aot_eager"]:
            if backend == "count":
                backend = CompileCounter()
            opt_fn = torch.compile(fn, backend=backend)

            eager = torch.zeros(5)
            compiled = eager.clone()

            out_eager = fn(eager)
            out_opt = opt_fn(compiled)

            self.assertEqual(out_eager, out_opt)

            out_eager.sum().backward()
            out_opt.sum().backward()

            self.assertEqual(eager, compiled)
            if isinstance(backend, CompileCounter):
                self.assertEqual(backend.frame_count, 2)  # graph breaks

    def test_dynamic_shapes_double_not_equal(self):
        # https://github.com/pytorch/pytorch/issues/113393
        def fn(x):
            if x.size() != (5, 1, 2, 3):
                return x.cos()
            return x.sin()

        opt_fn = torch.compile(fn, backend="eager")

        x = torch.ones(5, 1, 2, 3)
        x2 = torch.ones(5, 1, 3, 4)
        self.assertEqual(fn(x), opt_fn(x))
        self.assertEqual(fn(x2), opt_fn(x2))

    def test_inductor_no_recursionerror_on_for_loops(self):
        def forward(x):
            for _ in range(1000):
                x = 1.0 * x
            return x

        self.assertTrue(
            same(torch.compile(forward)(torch.tensor([1.0])), torch.tensor([1.0]))
        )

    def test_numpy_not_ndarray_recompiles(self):
        import torch

        def fn(x=None):
            if x is None:
                x = np.ones(3)
            elif isinstance(x, int):
                x = np.ones(6)
            elif isinstance(x, str):
                x = np.ones(9)
            return x**2

        cnt = torch._dynamo.testing.CompileCounter()
        opt_fn = torch._dynamo.optimize(cnt)(fn)

        x = np.zeros((2, 2))

        self.assertEqual(opt_fn(x), fn(x))
        self.assertEqual(cnt.frame_count, 1)
        self.assertEqual(opt_fn(), fn())
        self.assertEqual(cnt.frame_count, 2)
        self.assertEqual(opt_fn(10), fn(10))
        self.assertEqual(cnt.frame_count, 3)
        self.assertEqual(opt_fn("10"), fn("10"))
        self.assertEqual(cnt.frame_count, 4)


if __name__ == "__main__":
    from torch._dynamo.test_case import run_tests

    run_tests()<|MERGE_RESOLUTION|>--- conflicted
+++ resolved
@@ -3530,7 +3530,21 @@
             compiled_fn(inp, other, alpha=alpha, out=compile_out)
             self.assertTrue(same(out, compile_out))
 
-<<<<<<< HEAD
+    def test_negative_shape_guard(self):
+        def fn(x):
+            if x.size() != (5, 1, 2, 3):
+                return x.cos()
+            return x.sin()
+
+        counter = torch._dynamo.testing.CompileCounter()
+        opt_fn = torch.compile(fn, backend=counter, dynamic=True)
+
+        x = torch.ones(5, 1, 3, 4)
+        x2 = torch.ones(5, 1, 2, 3)
+        self.assertEqual(fn(x), opt_fn(x))
+        self.assertEqual(fn(x2), opt_fn(x2))
+        self.assertEqual(counter.frame_count, 2)
+
     @torch._dynamo.config.patch(capture_scalar_outputs=True)
     def test_deferred_runtime_asserts(self):
         @torch.compile(backend="aot_eager", fullgraph=True)
@@ -3544,22 +3558,6 @@
 
         f(torch.tensor([3]))
         self.assertRaises(RuntimeError, lambda: f(torch.tensor([-2])))
-=======
-    def test_negative_shape_guard(self):
-        def fn(x):
-            if x.size() != (5, 1, 2, 3):
-                return x.cos()
-            return x.sin()
-
-        counter = torch._dynamo.testing.CompileCounter()
-        opt_fn = torch.compile(fn, backend=counter, dynamic=True)
-
-        x = torch.ones(5, 1, 3, 4)
-        x2 = torch.ones(5, 1, 2, 3)
-        self.assertEqual(fn(x), opt_fn(x))
-        self.assertEqual(fn(x2), opt_fn(x2))
-        self.assertEqual(counter.frame_count, 2)
->>>>>>> c9a00dfd
 
     def test_addr_alpha_beta_out(self):
         inp = torch.randn(2, 3)
