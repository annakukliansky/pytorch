--- conflicted
+++ resolved
@@ -54,7 +54,9 @@
 )
 
 
-<<<<<<< HEAD
+_GLOBAL_CPU_TENSOR = torch.randn(3)
+
+
 def exists(val):
     return val is not None
 
@@ -67,9 +69,6 @@
         return fn(x, *args, **kwargs)
 
     return inner
-=======
-_GLOBAL_CPU_TENSOR = torch.randn(3)
->>>>>>> 629377ea
 
 
 def is_fx_tracing_test() -> bool:
@@ -2274,6 +2273,19 @@
         self.assertTrue(same_two_models(mod, opt_mod, args))
         opt_mod(*args)
 
+    def test_pointless_graph_removal(self):
+        cnt = torch._dynamo.testing.CompileCounter()
+
+        @torch.compile(backend=cnt)
+        def fn(x):
+            with torch.no_grad():
+                torch._dynamo.graph_break()
+                return x + 1
+
+        fn(torch.randn(4))
+        self.assertEqual(cnt.frame_count, 1)
+        self.assertEqual(cnt.op_count, 3)
+
     def test_output_aliases_intermediate(self):
         def f(x):
             intermediate = x.mul(2)
