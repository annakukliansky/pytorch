#!/bin/bash

# Required environment variable: $BUILD_ENVIRONMENT
# (This is set by default in the Docker images we build, so you don't
# need to set it yourself.

# shellcheck disable=SC2034
COMPACT_JOB_NAME="${BUILD_ENVIRONMENT}"

# shellcheck source=./common.sh
source "$(dirname "${BASH_SOURCE[0]}")/common.sh"

echo "Clang version:"
clang --version

# detect_leaks=0: Python is very leaky, so we need suppress it
# symbolize=1: Gives us much better errors when things go wrong
export ASAN_OPTIONS=detect_leaks=0:detect_stack_use_after_return=1:symbolize=1:detect_odr_violation=0
if [ -n "$(which conda)" ]; then
  export CMAKE_PREFIX_PATH=/opt/conda
fi

<<<<<<< HEAD
# TODO: Make the ASAN flags a centralized env var and unify with USE_ASAN option
CC="clang" CXX="clang++" LDSHARED="clang --shared" \
  CFLAGS="-fsanitize=address -fsanitize=undefined -fno-sanitize-recover=all -fsanitize-address-use-after-scope -shared-libasan" \
=======
# FIXME: Remove the hardcoded "-pthread" option.
# With asan build, the cmake thread CMAKE_HAVE_LIBC_CREATE[1] checking will
# succeed because "pthread_create" is in libasan.so. However, libasan doesn't
# have the full pthread implementation. Other advanced pthread functions doesn't
# exist in libasan.so[2]. If we need some pthread advanced functions, we still
# need to link the pthread library.
# This issue is already fixed in cmake 3.13[3]. If we use the newer cmake, we
# could remove this hardcoded option.
#
# [1] https://github.com/Kitware/CMake/blob/8cabaaf054a16ea9c8332ce8e9291bd026b38c62/Modules/FindThreads.cmake#L135
# [2] https://wiki.gentoo.org/wiki/AddressSanitizer/Problems
# [3] https://github.com/Kitware/CMake/commit/e9a1ddc594de6e6251bf06d732775dae2cabe4c8
#
# TODO: Make the ASAN flags a centralized env var and unify with USE_ASAN option
CC="clang" CXX="clang++" LDSHARED="clang --shared" \
  CFLAGS="-fsanitize=address -fsanitize=undefined -fno-sanitize-recover=all -fsanitize-address-use-after-scope -shared-libasan -pthread" \
  CXX_FLAGS="-pthread" \
>>>>>>> 8d93f6b4
  USE_ASAN=1 USE_CUDA=0 USE_MKLDNN=0 \
  python setup.py bdist_wheel
  python -mpip install dist/*.whl

# Test building via the sdist source tarball
python setup.py sdist
mkdir -p /tmp/tmp
pushd /tmp/tmp
tar zxf "$(dirname "${BASH_SOURCE[0]}")/../../dist/"*.tar.gz
cd torch-*
python setup.py build --cmake-only
popd

assert_git_not_dirty<|MERGE_RESOLUTION|>--- conflicted
+++ resolved
@@ -20,11 +20,6 @@
   export CMAKE_PREFIX_PATH=/opt/conda
 fi
 
-<<<<<<< HEAD
-# TODO: Make the ASAN flags a centralized env var and unify with USE_ASAN option
-CC="clang" CXX="clang++" LDSHARED="clang --shared" \
-  CFLAGS="-fsanitize=address -fsanitize=undefined -fno-sanitize-recover=all -fsanitize-address-use-after-scope -shared-libasan" \
-=======
 # FIXME: Remove the hardcoded "-pthread" option.
 # With asan build, the cmake thread CMAKE_HAVE_LIBC_CREATE[1] checking will
 # succeed because "pthread_create" is in libasan.so. However, libasan doesn't
@@ -42,7 +37,6 @@
 CC="clang" CXX="clang++" LDSHARED="clang --shared" \
   CFLAGS="-fsanitize=address -fsanitize=undefined -fno-sanitize-recover=all -fsanitize-address-use-after-scope -shared-libasan -pthread" \
   CXX_FLAGS="-pthread" \
->>>>>>> 8d93f6b4
   USE_ASAN=1 USE_CUDA=0 USE_MKLDNN=0 \
   python setup.py bdist_wheel
   python -mpip install dist/*.whl
