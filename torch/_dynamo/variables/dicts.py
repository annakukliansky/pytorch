--- conflicted
+++ resolved
@@ -310,29 +310,12 @@
 
     def __init__(
         self,
-<<<<<<< HEAD
-        items,
-        recursively_contains=None,
-        regen_guards=True,
-        **kwargs,
-    ):
-        if "user_cls" in kwargs:
-            assert kwargs["user_cls"] is dict
-        else:
-            kwargs = dict(user_cls=dict, **kwargs)
-
-        items = dict.fromkeys(items, SetVariable._default_value())
-        super().__init__(items, recursively_contains=recursively_contains, **kwargs)
-=======
         items: List[VariableTracker],
         regen_guards=True,
         **kwargs,
     ):
-        super().__init__(**kwargs)
-        # Note - Set is still backed by a list, because we want set behavior over the contents,
-        assert isinstance(items, list)
-        assert all(isinstance(x, VariableTracker) for x in items)
->>>>>>> fa87aa1a
+        items = dict.fromkeys(items, SetVariable._default_value())
+        super().__init__(items, **kwargs)
 
     @property
     def set_items(self):
