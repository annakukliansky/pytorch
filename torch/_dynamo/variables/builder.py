--- conflicted
+++ resolved
@@ -1744,21 +1744,15 @@
                 policy=policy,
             )
         )
-<<<<<<< HEAD
-        if is_tensor and not (static_shapes and source.is_nn_module()):
-            # TODO: just store the whole policy here
-            tx.output.tracked_fakes.append(
-                TrackedFake(
-                    fake_e,
-                    source,
-                    policy.constraint_sizes if policy is not None else None,
-                )
-            )
-            tx.output.tracked_fakes_id_to_source[id(e)].append(source)
-=======
-        tx.output.tracked_fakes.append(TrackedFake(fake_e, source, constraint_dims))
+        # TODO: just store the whole policy here
+        tx.output.tracked_fakes.append(
+            TrackedFake(
+                fake_e,
+                source,
+                policy.constraint_sizes if policy is not None else None,
+            )
+        )
         tx.output.tracked_fakes_id_to_source[id(e)].append(source)
->>>>>>> 90eb0cd5
         tx.output.tensor_weakref_to_sizes_strides[e] = {
             "size": fake_e.size(),
             "stride": fake_e.stride(),
