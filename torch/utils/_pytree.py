"""
Contains utility functions for working with nested python data structures.

A *pytree* is Python nested data structure. It is a tree in the sense that
nodes are Python collections (e.g., list, tuple, dict) and the leaves are
Python values. Furthermore, a pytree should not contain reference cycles.

pytrees are useful for working with nested collections of Tensors. For example,
one can use `tree_map` to map a function over all Tensors inside some nested
collection of Tensors and `tree_leaves` to get a flat list of all Tensors
inside some nested collection. pytrees are helpful for implementing nested
collection support for PyTorch APIs.

This pytree implementation is not very performant due to Python overhead
To improve the performance we can move parts of the implementation to C++.
"""

import dataclasses
import json
import warnings
from collections import deque, namedtuple, OrderedDict
from typing import (
    Any,
    Callable,
    cast,
    Dict,
    Iterable,
    List,
    NamedTuple,
    Optional,
    OrderedDict as GenericOrderedDict,
    overload,
    Tuple,
    Type,
    TypeVar,
    Union,
)


__all__ = [
    "PyTree",
    "Context",
    "FlattenFunc",
    "UnflattenFunc",
    "DumpableContext",
    "ToDumpableContextFn",
    "FromDumpableContextFn",
    "TreeSpec",
    "LeafSpec",
    "register_pytree_node",
    "tree_flatten",
    "tree_unflatten",
    "tree_leaves",
    "tree_structure",
    "tree_map",
    "tree_map_",
    "tree_map_only",
    "tree_map_only_",
    "tree_all",
    "tree_any",
    "tree_all_only",
    "tree_any_only",
    "treespec_dumps",
    "treespec_loads",
    "treespec_pprint",
]


T = TypeVar("T")
S = TypeVar("S")
U = TypeVar("U")
R = TypeVar("R")


DEFAULT_TREESPEC_SERIALIZATION_PROTOCOL = 1
NO_SERIALIZED_TYPE_NAME_FOUND = "NO_SERIALIZED_TYPE_NAME_FOUND"

Context = Any
PyTree = Any
FlattenFunc = Callable[[PyTree], Tuple[List[Any], Context]]
UnflattenFunc = Callable[[Iterable[Any], Context], PyTree]
DumpableContext = Any  # Any json dumpable text
ToDumpableContextFn = Callable[[Context], DumpableContext]
FromDumpableContextFn = Callable[[DumpableContext], Context]
ToStrFunc = Callable[["TreeSpec", List[str]], str]
MaybeFromStrFunc = Callable[[str], Optional[Tuple[Any, Context, str]]]


# A NodeDef holds two callables:
# - flatten_fn should take the collection and return a flat list of values.
#   It can also return some context that is used in reconstructing the
#   collection.
# - unflatten_fn should take a flat list of values and some context
#   (returned by flatten_fn). It returns the collection by reconstructing
#   it from the list and the context.
class NodeDef(NamedTuple):
    type: Type[Any]
    flatten_fn: FlattenFunc
    unflatten_fn: UnflattenFunc


SUPPORTED_NODES: Dict[Type[Any], NodeDef] = {}


# _SerializeNodeDef holds the following:
# - typ: the type of the node (e.g., "Dict", "List", etc)
# - serialized_type_name: the fully qualified name of the type, e.g. "collections.OrderedDict"
# - to_dumpable_context takes a TreeSpec, and returns a serialized string format of the
#   context, and the version number
# - from_dumpable_context takes in a string representation of the context, and the
#   version, and returns the deserialized context
class _SerializeNodeDef(NamedTuple):
    typ: Type[Any]
    serialized_type_name: str
    to_dumpable_context: Optional[ToDumpableContextFn]
    from_dumpable_context: Optional[FromDumpableContextFn]


SUPPORTED_SERIALIZED_TYPES: Dict[Type[Any], _SerializeNodeDef] = {}
SERIALIZED_TYPE_TO_PYTHON_TYPE: Dict[str, Type[Any]] = {}


<<<<<<< HEAD
def register_pytree_node(
    cls: Any,
    flatten_fn: FlattenFunc,
    unflatten_fn: UnflattenFunc,
    *,
    serialized_type_name: Optional[str] = None,
    to_dumpable_context: Optional[ToDumpableContextFn] = None,
    from_dumpable_context: Optional[FromDumpableContextFn] = None,
) -> None:
    """Register a container-like type as pytree node.

    Args:
        cls: the type to register
        flatten_fn: A callable that takes a pytree and returns a flattened
            representation of the pytree and additional context to represent the
            flattened pytree.
        unflatten_fn: A callable that takes a flattened version of the pytree,
            additional context, and returns an unflattened pytree.
        serialized_type_name: A keyword argument used to specify the fully qualified
            name used when serializing the tree spec.
        to_dumpable_context: An optional keyword argument to custom specify how
            to convert the context of the pytree to a custom json dumpable
            representation. This is used for json serialization, which is being
            used in torch.export right now.
        from_dumpable_context: An optional keyword argument to custom specify how
            to convert the custom json dumpable representation of the context
            back to the original context. This is used for json deserialization,
            which is being used in torch.export right now.
    """
    with _NODE_REGISTRY_LOCK:
        if cls in SUPPORTED_NODES:
            raise ValueError(f"{cls} is already registered as pytree node.")

    _private_register_pytree_node(
        cls,
        flatten_fn,
        unflatten_fn,
        serialized_type_name=serialized_type_name,
        to_dumpable_context=to_dumpable_context,
        from_dumpable_context=from_dumpable_context,
    )

    try:
        from . import _cxx_pytree as cxx
    except ImportError:
        pass
    else:
        cxx._private_register_pytree_node(
            cls,
            flatten_fn,
            unflatten_fn,
            serialized_type_name=serialized_type_name,
            to_dumpable_context=to_dumpable_context,
            from_dumpable_context=from_dumpable_context,
        )


=======
>>>>>>> 8c1f65dc
def _register_pytree_node(
    cls: Any,
    flatten_fn: FlattenFunc,
    unflatten_fn: UnflattenFunc,
    to_str_fn: Optional[ToStrFunc] = None,  # deprecated
    maybe_from_str_fn: Optional[MaybeFromStrFunc] = None,  # deprecated
    *,
    serialized_type_name: Optional[str] = None,
    to_dumpable_context: Optional[ToDumpableContextFn] = None,
    from_dumpable_context: Optional[FromDumpableContextFn] = None,
) -> None:
    """
    Args:
        cls: the type to register
        flatten_fn: A callable that takes a pytree and returns a flattened
            representation of the pytree and additional context to represent the
            flattened pytree.
        unflatten_fn: A callable that takes a flattened version of the pytree,
            additional context, and returns an unflattened pytree.
        serialized_type_name: A keyword argument used to specify the fully qualified
            name used when serializing the tree spec.
        to_dumpable_context: An optional keyword argument to custom specify how
            to convert the context of the pytree to a custom json dumpable
            representation. This is used for json serialization, which is being
            used in torch.export right now.
        from_dumpable_context: An optional keyword argument to custom specify how
            to convert the custom json dumpable representation of the context
            back to the original context. This is used for json deserialization,
            which is being used in torch.export right now.
    """
    if to_str_fn is not None or maybe_from_str_fn is not None:
        warnings.warn(
            "to_str_fn and maybe_from_str_fn is deprecated. "
            "Please use to_dumpable_context and from_dumpable_context instead."
        )

    node_def = NodeDef(
        cls,
        flatten_fn,
        unflatten_fn,
    )
    SUPPORTED_NODES[cls] = node_def

<<<<<<< HEAD

def _private_register_pytree_node(
    cls: Any,
    flatten_fn: FlattenFunc,
    unflatten_fn: UnflattenFunc,
    *,
    serialized_type_name: Optional[str] = None,
    to_dumpable_context: Optional[ToDumpableContextFn] = None,
    from_dumpable_context: Optional[FromDumpableContextFn] = None,
) -> None:
    """This is an internal function that is used to register a pytree node type
    for the Python pytree only. End-users should use :func:`register_pytree_node`
    instead.
    """
    with _NODE_REGISTRY_LOCK:
        if cls in SUPPORTED_NODES:
            # TODO: change this warning to an error after OSS/internal stabilize
            warnings.warn(
                f"{cls} is already registered as pytree node. "
                "Overwriting the previous registration.",
            )

        node_def = NodeDef(
            cls,
            flatten_fn,
            unflatten_fn,
=======
    if (to_dumpable_context is None) ^ (from_dumpable_context is None):
        raise ValueError(
            f"Both to_dumpable_context and from_dumpable_context for {cls} must "
            "be None or registered."
>>>>>>> 8c1f65dc
        )

    if serialized_type_name is None:
        serialized_type_name = f"{cls.__module__}.{cls.__name__}"

    serialize_node_def = _SerializeNodeDef(
        cls,
        serialized_type_name,
        to_dumpable_context,
        from_dumpable_context,
    )
    SUPPORTED_SERIALIZED_TYPES[cls] = serialize_node_def
    SERIALIZED_TYPE_TO_PYTHON_TYPE[serialized_type_name] = cls


register_pytree_node = _register_pytree_node


def _dict_flatten(d: Dict[Any, Any]) -> Tuple[List[Any], Context]:
    return list(d.values()), list(d.keys())


def _dict_unflatten(values: Iterable[Any], context: Context) -> Dict[Any, Any]:
    return dict(zip(context, values))


def _list_flatten(d: List[Any]) -> Tuple[List[Any], Context]:
    return d, None


def _list_unflatten(values: Iterable[Any], context: Context) -> List[Any]:
    return list(values)


def _tuple_flatten(d: Tuple[Any, ...]) -> Tuple[List[Any], Context]:
    return list(d), None


def _tuple_unflatten(values: Iterable[Any], context: Context) -> Tuple[Any, ...]:
    return tuple(values)


def _namedtuple_flatten(d: NamedTuple) -> Tuple[List[Any], Context]:
    return list(d), type(d)


def _namedtuple_unflatten(values: Iterable[Any], context: Context) -> NamedTuple:
    return cast(NamedTuple, context(*values))


def _namedtuple_serialize(context: Context) -> DumpableContext:
    json_namedtuple = {
        "class_name": context.__name__,
        "fields": context._fields,
    }
    return json_namedtuple


def _namedtuple_deserialize(dumpable_context: DumpableContext) -> Context:
    class_name = dumpable_context["class_name"]
    assert isinstance(class_name, str)
    context = namedtuple(class_name, dumpable_context["fields"])  # type: ignore[misc]
    return context


def _odict_flatten(d: GenericOrderedDict[Any, Any]) -> Tuple[List[Any], Context]:
    return list(d.values()), list(d.keys())


def _odict_unflatten(
    values: Iterable[Any],
    context: Context,
) -> GenericOrderedDict[Any, Any]:
    return OrderedDict((key, value) for key, value in zip(context, values))


_register_pytree_node(
    dict,
    _dict_flatten,
    _dict_unflatten,
    serialized_type_name="builtins.dict",
)
_register_pytree_node(
    list,
    _list_flatten,
    _list_unflatten,
    serialized_type_name="builtins.list",
)
_register_pytree_node(
    tuple,
    _tuple_flatten,
    _tuple_unflatten,
    serialized_type_name="builtins.tuple",
)
_register_pytree_node(
    namedtuple,
    _namedtuple_flatten,
    _namedtuple_unflatten,
    to_dumpable_context=_namedtuple_serialize,
    from_dumpable_context=_namedtuple_deserialize,
    serialized_type_name="collections.namedtuple",
)
_register_pytree_node(
    OrderedDict,
    _odict_flatten,
    _odict_unflatten,
    serialized_type_name="collections.OrderedDict",
)


# h/t https://stackoverflow.com/questions/2166818/how-to-check-if-an-object-is-an-instance-of-a-namedtuple
def _is_namedtuple_instance(tree: Any) -> bool:
    typ = type(tree)
    bases = typ.__bases__
    if len(bases) != 1 or bases[0] != tuple:
        return False
    fields = getattr(typ, "_fields", None)
    if not isinstance(fields, tuple):
        return False
    return all(type(entry) == str for entry in fields)


def _get_node_type(tree: Any) -> Any:
    if _is_namedtuple_instance(tree):
        return namedtuple
    return type(tree)


# A leaf is defined as anything that is not a Node.
def _is_leaf(tree: PyTree) -> bool:
    return _get_node_type(tree) not in SUPPORTED_NODES


# A TreeSpec represents the structure of a pytree. It holds:
# "type": the type of root Node of the pytree
# context: some context that is useful in unflattening the pytree
# children_specs: specs for each child of the root Node
# num_leaves: the number of leaves
@dataclasses.dataclass
class TreeSpec:
    type: Any
    context: Context
    children_specs: List["TreeSpec"]

    def __post_init__(self) -> None:
        self.num_leaves: int = sum([spec.num_leaves for spec in self.children_specs])

    def __repr__(self, indent: int = 0) -> str:
        repr_prefix: str = f"TreeSpec({self.type.__name__}, {self.context}, ["
        children_specs_str: str = ""
        if len(self.children_specs):
            indent += 2
            children_specs_str += self.children_specs[0].__repr__(indent)
            children_specs_str += "," if len(self.children_specs) > 1 else ""
            children_specs_str += ",".join(
                [
                    "\n" + " " * indent + child.__repr__(indent)
                    for child in self.children_specs[1:]
                ]
            )
        repr_suffix: str = f"{children_specs_str}])"
        return repr_prefix + repr_suffix

    def is_leaf(self) -> bool:
        return isinstance(self, LeafSpec)


class LeafSpec(TreeSpec):
    def __init__(self) -> None:
        super().__init__(None, None, [])
        self.num_leaves = 1

    def __repr__(self, indent: int = 0) -> str:
        return "*"


# All leaves are equivalent, so represent with a single object to save on
# object construction time
_LEAF_SPEC = LeafSpec()


def _tree_flatten_helper(tree: PyTree, leaves: List[Any]) -> TreeSpec:
    if _is_leaf(tree):
        leaves.append(tree)
        return _LEAF_SPEC

    node_type = _get_node_type(tree)
    flatten_fn = SUPPORTED_NODES[node_type].flatten_fn
    child_pytrees, context = flatten_fn(tree)

    # Recursively flatten the children
    children_specs = [_tree_flatten_helper(child, leaves) for child in child_pytrees]

    return TreeSpec(node_type, context, children_specs)


def tree_flatten(tree: PyTree) -> Tuple[List[Any], TreeSpec]:
    """Flattens a pytree into a list of values and a TreeSpec that can be used
    to reconstruct the pytree.
    """
    leaves: List[Any] = []
    spec = _tree_flatten_helper(tree, leaves)
    return leaves, spec


def tree_unflatten(leaves: Iterable[Any], treespec: TreeSpec) -> PyTree:
    """Given a list of values and a TreeSpec, builds a pytree.
    This is the inverse operation of `tree_flatten`.
    """
    if not isinstance(treespec, TreeSpec):
        raise TypeError(
            f"tree_unflatten(leaves, treespec): Expected `treespec` to be "
            f"instance of TreeSpec but got item of type {type(treespec)}.",
        )
    if not isinstance(leaves, (list, tuple)):
        leaves = list(leaves)
    if len(leaves) != treespec.num_leaves:
        raise ValueError(
            f"tree_unflatten(leaves, treespec): `leaves` has length {len(leaves)} "
            f"but the spec refers to a pytree that holds {treespec.num_leaves} "
            f"items ({treespec}).",
        )
    if isinstance(treespec, LeafSpec):
        return leaves[0]

    unflatten_fn = SUPPORTED_NODES[treespec.type].unflatten_fn

    # Recursively unflatten the children
    start = 0
    end = 0
    child_pytrees = []
    for child_spec in treespec.children_specs:
        end += child_spec.num_leaves
        child_pytrees.append(tree_unflatten(leaves[start:end], child_spec))
        start = end

    return unflatten_fn(child_pytrees, treespec.context)


def _tree_leaves_helper(tree: PyTree, leaves: List[Any]) -> None:
    if _is_leaf(tree):
        leaves.append(tree)
        return

    node_type = _get_node_type(tree)
    flatten_fn = SUPPORTED_NODES[node_type].flatten_fn
    child_pytrees, _ = flatten_fn(tree)

    # Recursively flatten the children
    for child in child_pytrees:
        _tree_leaves_helper(child, leaves)


def tree_leaves(tree: PyTree) -> List[Any]:
    """Get a list of leaves of a pytree."""
    leaves: List[Any] = []
    _tree_leaves_helper(tree, leaves)
    return leaves


def tree_structure(tree: PyTree) -> TreeSpec:
    """Get the TreeSpec for a pytree."""
    return tree_flatten(tree)[1]


def tree_map(func: Any, tree: PyTree) -> PyTree:
    flat_args, spec = tree_flatten(tree)
    return tree_unflatten([func(i) for i in flat_args], spec)


def tree_map_(func: Any, tree: PyTree) -> PyTree:
    flat_args = tree_leaves(tree)
    deque(map(func, flat_args), maxlen=0)  # consume and exhaust the iterable
    return tree


Type2 = Tuple[Type[T], Type[S]]
Type3 = Tuple[Type[T], Type[S], Type[U]]
TypeAny = Union[Type[Any], Tuple[Type[Any], ...]]

Fn2 = Callable[[Union[T, S]], R]
Fn3 = Callable[[Union[T, S, U]], R]
Fn = Callable[[T], R]
FnAny = Callable[[Any], R]

MapOnlyFn = Callable[[T], Callable[[Any], Any]]


# These specializations help with type inference on the lambda passed to this
# function
@overload
def map_only(__type_or_types: Type2[T, S]) -> MapOnlyFn[Fn2[T, S, Any]]:
    ...


@overload
def map_only(__type_or_types: Type3[T, S, U]) -> MapOnlyFn[Fn3[T, S, U, Any]]:
    ...


@overload
def map_only(__type_or_types: Type[T]) -> MapOnlyFn[Fn[T, Any]]:
    ...


# This specialization is needed for the implementations below that call
@overload
def map_only(__type_or_types: TypeAny) -> MapOnlyFn[FnAny[Any]]:
    ...


def map_only(__type_or_types: TypeAny) -> MapOnlyFn[FnAny[Any]]:
    """
    Suppose you are writing a tree_map over tensors, leaving everything
    else unchanged.  Ordinarily you would have to write:

        def go(t):
            if isinstance(t, Tensor):
                return ...
            else:
                return t

    With this function, you only need to write:

        @map_only(Tensor)
        def go(t):
            return ...

    You can also directly use 'tree_map_only'
    """

    def wrapper(func: Callable[[T], Any]) -> Callable[[Any], Any]:
        # @functools.wraps(func)  # torch dynamo doesn't support this yet
        def wrapped(x: T) -> Any:
            if isinstance(x, __type_or_types):
                return func(x)
            return x

        return wrapped

    return wrapper


@overload
def tree_map_only(
    __type_or_types: Type[T],
    func: Fn[T, Any],
    tree: PyTree,
) -> PyTree:
    ...


@overload
def tree_map_only(
    __type_or_types: Type2[T, S],
    func: Fn2[T, S, Any],
    tree: PyTree,
) -> PyTree:
    ...


@overload
def tree_map_only(
    __type_or_types: Type3[T, S, U],
    func: Fn3[T, S, U, Any],
    tree: PyTree,
) -> PyTree:
    ...


def tree_map_only(
    __type_or_types: TypeAny,
    func: FnAny[Any],
    tree: PyTree,
) -> PyTree:
    return tree_map(map_only(__type_or_types)(func), tree)


@overload
def tree_map_only_(
    __type_or_types: Type[T],
    func: Fn[T, Any],
    tree: PyTree,
) -> PyTree:
    ...


@overload
def tree_map_only_(
    __type_or_types: Type2[T, S],
    func: Fn2[T, S, Any],
    tree: PyTree,
) -> PyTree:
    ...


@overload
def tree_map_only_(
    __type_or_types: Type3[T, S, U],
    func: Fn3[T, S, U, Any],
    tree: PyTree,
) -> PyTree:
    ...


def tree_map_only_(
    __type_or_types: TypeAny,
    func: FnAny[Any],
    tree: PyTree,
) -> PyTree:
    return tree_map_(map_only(__type_or_types)(func), tree)


def tree_all(pred: Callable[[Any], bool], tree: PyTree) -> bool:
    flat_args = tree_leaves(tree)
    return all(map(pred, flat_args))


def tree_any(pred: Callable[[Any], bool], tree: PyTree) -> bool:
    flat_args = tree_leaves(tree)
    return any(map(pred, flat_args))


@overload
def tree_all_only(
    __type_or_types: Type[T],
    pred: Fn[T, bool],
    tree: PyTree,
) -> bool:
    ...


@overload
def tree_all_only(
    __type_or_types: Type2[T, S],
    pred: Fn2[T, S, bool],
    tree: PyTree,
) -> bool:
    ...


@overload
def tree_all_only(
    __type_or_types: Type3[T, S, U],
    pred: Fn3[T, S, U, bool],
    tree: PyTree,
) -> bool:
    ...


def tree_all_only(
    __type_or_types: TypeAny,
    pred: FnAny[bool],
    tree: PyTree,
) -> bool:
    flat_args = tree_leaves(tree)
    return all(pred(x) for x in flat_args if isinstance(x, __type_or_types))


@overload
def tree_any_only(
    __type_or_types: Type[T],
    pred: Fn[T, bool],
    tree: PyTree,
) -> bool:
    ...


@overload
def tree_any_only(
    __type_or_types: Type2[T, S],
    pred: Fn2[T, S, bool],
    tree: PyTree,
) -> bool:
    ...


@overload
def tree_any_only(
    __type_or_types: Type3[T, S, U],
    pred: Fn3[T, S, U, bool],
    tree: PyTree,
) -> bool:
    ...


def tree_any_only(
    __type_or_types: TypeAny,
    pred: FnAny[bool],
    tree: PyTree,
) -> bool:
    flat_args = tree_leaves(tree)
    return any(pred(x) for x in flat_args if isinstance(x, __type_or_types))


# Broadcasts a pytree to the provided TreeSpec and returns the flattened
# values. If this is not possible, then this function returns None.
#
# For example, given pytree=0 and spec=TreeSpec(list, None, [LeafSpec(), LeafSpec()]),
# would return [0, 0]. This is useful for part of the vmap implementation:
# a user can pass in vmap(fn, in_dims)(*inputs). `in_dims` should be
# broadcastable to the tree structure of `inputs` and we use
# _broadcast_to_and_flatten to check this.
def _broadcast_to_and_flatten(tree: PyTree, treespec: TreeSpec) -> Optional[List[Any]]:
    assert isinstance(treespec, TreeSpec)

    if _is_leaf(tree):
        return [tree] * treespec.num_leaves
    if isinstance(treespec, LeafSpec):
        return None
    node_type = _get_node_type(tree)
    if node_type != treespec.type:
        return None

    flatten_fn = SUPPORTED_NODES[node_type].flatten_fn
    child_pytrees, ctx = flatten_fn(tree)

    # Check if the Node is different from the spec
    if len(child_pytrees) != len(treespec.children_specs) or ctx != treespec.context:
        return None

    # Recursively flatten the children
    result: List[Any] = []
    for child, child_spec in zip(child_pytrees, treespec.children_specs):
        flat = _broadcast_to_and_flatten(child, child_spec)
        if flat is not None:
            result += flat
        else:
            return None

    return result


@dataclasses.dataclass
class _TreeSpecSchema:
    """
    _TreeSpecSchema is the schema used to serialize the TreeSpec
    It contains the following fields:
    - type: A string name of the type. null for the case of a LeafSpec.
    - context: Any format which is json dumpable
    - children_spec: A list of children serialized specs.
    """

    type: Optional[str]
    context: DumpableContext
    children_spec: List["_TreeSpecSchema"]


class _ProtocolFn(NamedTuple):
    treespec_to_json: Callable[[TreeSpec], DumpableContext]
    json_to_treespec: Callable[[DumpableContext], TreeSpec]


_SUPPORTED_PROTOCOLS: Dict[int, _ProtocolFn] = {}


def _treespec_to_json(treespec: TreeSpec) -> _TreeSpecSchema:
    if isinstance(treespec, LeafSpec):
        return _TreeSpecSchema(None, None, [])

    if treespec.type not in SUPPORTED_SERIALIZED_TYPES:
        raise NotImplementedError(
            f"Serializing {treespec.type} in pytree is not registered."
        )

    serialize_node_def = SUPPORTED_SERIALIZED_TYPES[treespec.type]

    serialized_type_name = serialize_node_def.serialized_type_name

    if serialized_type_name == NO_SERIALIZED_TYPE_NAME_FOUND:
        raise NotImplementedError(
            f"No registered serialization name for {treespec.type} found. "
            "Please update your _register_pytree_node call with a `serialized_type_name` kwarg."
        )

    if serialize_node_def.to_dumpable_context is None:
        try:
            serialized_context = json.dumps(treespec.context)
        except TypeError as e:
            raise TypeError(
                "Unable to serialize context. "
                "Please make the context json dump-able, or register a "
                "custom serializer using _register_pytree_node."
            ) from e
    else:
        serialized_context = serialize_node_def.to_dumpable_context(treespec.context)

    child_schemas = [_treespec_to_json(child) for child in treespec.children_specs]

    return _TreeSpecSchema(serialized_type_name, serialized_context, child_schemas)


def _json_to_treespec(json_schema: DumpableContext) -> TreeSpec:
    if (
        json_schema["type"] is None
        and json_schema["context"] is None
        and len(json_schema["children_spec"]) == 0
    ):
        return LeafSpec()

    if json_schema["type"] not in SERIALIZED_TYPE_TO_PYTHON_TYPE:
        raise NotImplementedError(
            f'Deserializing {json_schema["type"]} in pytree is not registered.',
        )

    typ = SERIALIZED_TYPE_TO_PYTHON_TYPE[json_schema["type"]]
    serialize_node_def = SUPPORTED_SERIALIZED_TYPES[typ]

    if serialize_node_def.from_dumpable_context is None:
        try:
            context = json.loads(json_schema["context"])
        except TypeError as ex:
            raise TypeError(
                "Unable to deserialize context. "
                "Please make the context json load-able, or register a "
                "custom serializer using _register_pytree_node.",
            ) from ex
    else:
        context = serialize_node_def.from_dumpable_context(json_schema["context"])

    children_spec = []
    for child_string in json_schema["children_spec"]:
        children_spec.append(_json_to_treespec(child_string))

    return TreeSpec(typ, context, children_spec)


_SUPPORTED_PROTOCOLS[1] = _ProtocolFn(_treespec_to_json, _json_to_treespec)


def treespec_dumps(treespec: TreeSpec, protocol: Optional[int] = None) -> str:
    if not isinstance(treespec, TreeSpec):
        raise TypeError(
            f"treespec_dumps(treespec, protocol): Expected `treespec` to be instance of "
            f"TreeSpec but got item of type {type(treespec)}.",
        )

    if protocol is None:
        protocol = DEFAULT_TREESPEC_SERIALIZATION_PROTOCOL

    if protocol in _SUPPORTED_PROTOCOLS:
        json_spec = _SUPPORTED_PROTOCOLS[protocol].treespec_to_json(treespec)
    else:
        raise ValueError(
            f"Unknown protocol {protocol}. "
            f"Available protocols: {list(_SUPPORTED_PROTOCOLS.keys())}",
        )

    str_spec = json.dumps((protocol, dataclasses.asdict(json_spec)))
    return str_spec


def treespec_loads(data: str) -> TreeSpec:
    protocol, json_schema = json.loads(data)

    if protocol in _SUPPORTED_PROTOCOLS:
        return _SUPPORTED_PROTOCOLS[protocol].json_to_treespec(json_schema)
    raise ValueError(
        f"Unknown protocol {protocol}. "
        f"Available protocols: {list(_SUPPORTED_PROTOCOLS.keys())}",
    )


class _DummyLeaf:
    def __repr__(self) -> str:
        return "*"


def treespec_pprint(treespec: TreeSpec) -> str:
    dummy_tree = tree_unflatten(
        [_DummyLeaf() for _ in range(treespec.num_leaves)],
        treespec,
    )
    return repr(dummy_tree)


# TODO(angelayi): remove this function after OSS/internal stabilize
def pytree_to_str(treespec: TreeSpec) -> str:
    warnings.warn("pytree_to_str is deprecated. Please use treespec_dumps")
    return treespec_dumps(treespec)


# TODO(angelayi): remove this function after OSS/internal stabilize
def str_to_pytree(json: str) -> TreeSpec:
    warnings.warn("str_to_pytree is deprecated. Please use treespec_loads")
    return treespec_loads(json)


def arg_tree_leaves(*args: PyTree, **kwargs: PyTree) -> List[Any]:
    """Get a flat list of arguments to this function

    A slightly faster version of tree_leaves((args, kwargs))
    """
    leaves: List[Any] = []
    for a in args:
        _tree_leaves_helper(a, leaves)
    for a in kwargs.values():
        _tree_leaves_helper(a, leaves)
    return leaves<|MERGE_RESOLUTION|>--- conflicted
+++ resolved
@@ -17,6 +17,7 @@
 
 import dataclasses
 import json
+import threading
 import warnings
 from collections import deque, namedtuple, OrderedDict
 from typing import (
@@ -99,6 +100,7 @@
     unflatten_fn: UnflattenFunc
 
 
+_NODE_REGISTRY_LOCK = threading.Lock()
 SUPPORTED_NODES: Dict[Type[Any], NodeDef] = {}
 
 
@@ -120,7 +122,6 @@
 SERIALIZED_TYPE_TO_PYTHON_TYPE: Dict[str, Type[Any]] = {}
 
 
-<<<<<<< HEAD
 def register_pytree_node(
     cls: Any,
     flatten_fn: FlattenFunc,
@@ -178,8 +179,6 @@
         )
 
 
-=======
->>>>>>> 8c1f65dc
 def _register_pytree_node(
     cls: Any,
     flatten_fn: FlattenFunc,
@@ -191,7 +190,8 @@
     to_dumpable_context: Optional[ToDumpableContextFn] = None,
     from_dumpable_context: Optional[FromDumpableContextFn] = None,
 ) -> None:
-    """
+    """Register a container-like type as pytree node for the Python pytree only.
+
     Args:
         cls: the type to register
         flatten_fn: A callable that takes a pytree and returns a flattened
@@ -210,20 +210,27 @@
             back to the original context. This is used for json deserialization,
             which is being used in torch.export right now.
     """
+    warnings.warn(
+        "torch.utils._pytree._register_pytree_node is deprecated. "
+        "Please use torch.utils._pytree.register_pytree_node instead.",
+        stacklevel=2,
+    )
+
     if to_str_fn is not None or maybe_from_str_fn is not None:
         warnings.warn(
             "to_str_fn and maybe_from_str_fn is deprecated. "
             "Please use to_dumpable_context and from_dumpable_context instead."
         )
 
-    node_def = NodeDef(
+    _private_register_pytree_node(
         cls,
         flatten_fn,
         unflatten_fn,
+        serialized_type_name=serialized_type_name,
+        to_dumpable_context=to_dumpable_context,
+        from_dumpable_context=from_dumpable_context,
     )
-    SUPPORTED_NODES[cls] = node_def
-
-<<<<<<< HEAD
+
 
 def _private_register_pytree_node(
     cls: Any,
@@ -250,28 +257,26 @@
             cls,
             flatten_fn,
             unflatten_fn,
-=======
-    if (to_dumpable_context is None) ^ (from_dumpable_context is None):
-        raise ValueError(
-            f"Both to_dumpable_context and from_dumpable_context for {cls} must "
-            "be None or registered."
->>>>>>> 8c1f65dc
-        )
-
-    if serialized_type_name is None:
-        serialized_type_name = f"{cls.__module__}.{cls.__name__}"
-
-    serialize_node_def = _SerializeNodeDef(
-        cls,
-        serialized_type_name,
-        to_dumpable_context,
-        from_dumpable_context,
-    )
-    SUPPORTED_SERIALIZED_TYPES[cls] = serialize_node_def
-    SERIALIZED_TYPE_TO_PYTHON_TYPE[serialized_type_name] = cls
-
-
-register_pytree_node = _register_pytree_node
+        )
+        SUPPORTED_NODES[cls] = node_def
+
+        if (to_dumpable_context is None) ^ (from_dumpable_context is None):
+            raise ValueError(
+                f"Both to_dumpable_context and from_dumpable_context for {cls} must "
+                "be None or registered."
+            )
+
+        if serialized_type_name is None:
+            serialized_type_name = f"{cls.__module__}.{cls.__qualname__}"
+
+        serialize_node_def = _SerializeNodeDef(
+            cls,
+            serialized_type_name,
+            to_dumpable_context,
+            from_dumpable_context,
+        )
+        SUPPORTED_SERIALIZED_TYPES[cls] = serialize_node_def
+        SERIALIZED_TYPE_TO_PYTHON_TYPE[serialized_type_name] = cls
 
 
 def _dict_flatten(d: Dict[Any, Any]) -> Tuple[List[Any], Context]:
@@ -332,25 +337,25 @@
     return OrderedDict((key, value) for key, value in zip(context, values))
 
 
-_register_pytree_node(
+_private_register_pytree_node(
     dict,
     _dict_flatten,
     _dict_unflatten,
     serialized_type_name="builtins.dict",
 )
-_register_pytree_node(
+_private_register_pytree_node(
     list,
     _list_flatten,
     _list_unflatten,
     serialized_type_name="builtins.list",
 )
-_register_pytree_node(
+_private_register_pytree_node(
     tuple,
     _tuple_flatten,
     _tuple_unflatten,
     serialized_type_name="builtins.tuple",
 )
-_register_pytree_node(
+_private_register_pytree_node(
     namedtuple,
     _namedtuple_flatten,
     _namedtuple_unflatten,
@@ -358,7 +363,7 @@
     from_dumpable_context=_namedtuple_deserialize,
     serialized_type_name="collections.namedtuple",
 )
-_register_pytree_node(
+_private_register_pytree_node(
     OrderedDict,
     _odict_flatten,
     _odict_unflatten,
@@ -818,7 +823,7 @@
 
     if treespec.type not in SUPPORTED_SERIALIZED_TYPES:
         raise NotImplementedError(
-            f"Serializing {treespec.type} in pytree is not registered."
+            f"Serializing {treespec.type} in pytree is not registered.",
         )
 
     serialize_node_def = SUPPORTED_SERIALIZED_TYPES[treespec.type]
