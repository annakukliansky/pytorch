--- conflicted
+++ resolved
@@ -119,13 +119,8 @@
 SERIALIZED_TYPE_TO_PYTHON_TYPE: Dict[str, Type[Any]] = {}
 
 
-<<<<<<< HEAD
-def _register_pytree_node(
+def register_pytree_node(
     cls: Type[Any],
-=======
-def register_pytree_node(
-    cls: Any,
->>>>>>> 99d69512
     flatten_fn: FlattenFunc,
     unflatten_fn: UnflattenFunc,
     *,
@@ -178,11 +173,9 @@
 
 
 def _register_pytree_node(
-    cls: Any,
+    cls: Type[Any],
     flatten_fn: FlattenFunc,
     unflatten_fn: UnflattenFunc,
-    to_str_fn: Optional[ToStrFunc] = None,  # deprecated
-    maybe_from_str_fn: Optional[MaybeFromStrFunc] = None,  # deprecated
     *,
     serialized_type_name: Optional[str] = None,
     to_dumpable_context: Optional[ToDumpableContextFn] = None,
@@ -218,8 +211,6 @@
         cls,
         flatten_fn,
         unflatten_fn,
-        to_str_fn=to_str_fn,  # deprecated
-        maybe_from_str_fn=maybe_from_str_fn,  # deprecated
         serialized_type_name=serialized_type_name,
         to_dumpable_context=to_dumpable_context,
         from_dumpable_context=from_dumpable_context,
@@ -406,10 +397,7 @@
             children_specs_str += self.children_specs[0].__repr__(indent)
             children_specs_str += "," if len(self.children_specs) > 1 else ""
             children_specs_str += ",".join(
-                [
-                    "\n" + " " * indent + child.__repr__(indent)
-                    for child in self.children_specs[1:]
-                ]
+                ["\n" + " " * indent + child.__repr__(indent) for child in self.children_specs[1:]]
             )
         repr_suffix: str = f"{children_specs_str}])"
         return repr_prefix + repr_suffix
