from contextlib import nullcontext

import torch
import torch.utils._pytree as pytree
from torch._C import DispatchKey
from torch._dispatch.python import suspend_functionalization
<<<<<<< HEAD
from torch._functorch.aot_autograd import (
    AOTConfig,
    create_joint_function,
    from_functional,
)
=======
from torch._functorch.aot_autograd import AOTConfig, create_joint, from_fun
>>>>>>> 5005de65

from torch._higher_order_ops.cond import (
    _has_potential_branch_input_alias,
    _has_potential_branch_input_mutation,
    UnsupportedAliasMutationException,
)
from torch._ops import HigherOrderOperator
from torch._subclasses.fake_tensor import FakeTensorMode
from torch._subclasses.functional_tensor import (
    FunctionalTensor,
    FunctionalTensorMode,
    unset_functional_temporarily,
)
from torch.fx.experimental.proxy_tensor import (
    disable_proxy_modes_tracing,
    make_fx,
    ProxyTorchDispatchMode,
    track_tensor_tree,
)
from torch.multiprocessing.reductions import StorageWeakRef


# TODO: We add this to prevent dymamo from tracing into map_wrapper,
# remove the wrapper call when it's ready.
class MapWrapper(HigherOrderOperator):
    def __call__(self, xs, *args):
        return map_wrapper(xs, *args)


map = MapWrapper("map")
map_impl = HigherOrderOperator("map_impl")

dummy_aot_config = AOTConfig(
    fw_compiler=None,  # type: ignore[arg-type]
    bw_compiler=None,  # type: ignore[arg-type]
    partition_fn=None,  # type: ignore[arg-type]
    decompositions={},
    num_params_buffers=0,
    aot_id=0,
    keep_inference_input_mutations=False,
)


def create_fw_bw_graph(f, num_mapped_args, *args):
    mapped_xs = args[:num_mapped_args]
    pos_args = args[num_mapped_args:]

    # Note: We create "clean" environments for make_fx by suspending all dispatch keys
    # between Autograd and Python key. Currently, we only suspend functionalization but more can be
    # added when required. Will encounter two problems if we don't suspend functionalization:
    #
    # 1. make_fx fails to capture operations on input: the inputs are wrapped as _to_functional_tensor_wrapper,
    # but they will be unwrapped before entering ProxyTorchDispatchMode as part of the dispatching.
    # However, it's the outside wrapper that tracer creates proxies for. This casuses tracer fail to
    # fetch the proxy for the inputs and fail to capture any operations on them.
    #
    # 2. make_fx fails to capture output: the outputs after ProxyTorchDispatchMode are further
    # wrapped as FunctionalTensorWrapper in Functionalize key after return. However, the tracer
    # only associates the inner tensor with proxy in ProxyTorchDispatchMode. Therefore,
    # when creating the output node, it fails to associate the wrapped tensor with its proxy.
    # Instead, it will create _tensor_constant as output.

    with suspend_functionalization(), unset_functional_temporarily():
        with disable_proxy_modes_tracing():

            def _from_fun(t):
                if isinstance(t, torch.Tensor):
                    if t.dtype != torch.bool:
                        return torch.empty_strided(
                            t.size(),
                            t.stride(),
                            dtype=t.dtype,
                            requires_grad=t.requires_grad,
                        )
                    else:
                        # clone of a functional tensor produces a functional tensor
                        # but we want to avoid it so we clone a non-functional version
                        maybe_unfunc_t = t
                        if isinstance(t, FunctionalTensor):
                            torch._sync(t)
                            maybe_unfunc_t = from_fun(t)
                        elif torch._is_functional_tensor(t):
                            # need to handle both types of functionalization here:
                            # these are the tensors that came from the user,
                            # which could be either FunctionalTensorWrapper or FunctionalTensor
                            torch._sync(t)
                            maybe_unfunc_t = torch._from_functional_tensor(t)
                        return maybe_unfunc_t.clone()
                return t

            example_xs = [_from_fun(xs) for xs in _unstack_pytree(mapped_xs)[0]]

            example_pos_args = [
                _from_fun(arg) if isinstance(arg, torch.Tensor) else arg
                for arg in pos_args
            ]
            example_flat_out = pytree.tree_map(
                _from_fun, f(*example_xs, *example_pos_args)
            )
            if any(
                not isinstance(out, torch.Tensor)
                for out in example_flat_out
                if out is not None
            ):
                raise RuntimeError(
                    "Expect outputs of map only contains tensors or None. "
                    f"Got types {[type(out) for out in example_flat_out]}."
                )
            example_grad = [_from_fun(out) for out in example_flat_out]

            fw_graph = make_fx(f)(*example_xs, *example_pos_args)

        def joint_f(*example_args):
            joint_mapped_args = example_args[:joint_num_mapped]
            args = example_args[joint_num_mapped:]

            mapped_input = joint_mapped_args[:num_mapped_args]
            mapped_grads = joint_mapped_args[num_mapped_args:]

            def fw_with_masks(*args):
                fw_out = f(*args)
                return fw_out, [
                    True
                    if isinstance(ret, torch.Tensor) and ret.requires_grad
                    else False
                    for ret in fw_out
                ]

            joint = create_joint_function(fw_with_masks, aot_config=dummy_aot_config)
            _, grads = joint(
                list(mapped_input) + list(args),
                [
                    grad
                    for grad in mapped_grads
                    if grad is not None and grad.requires_grad
                ],
            )

            # In order to keep map functional for backward graph,
            # we clone outputs that are aliasing inputs
            input_storage = {
                StorageWeakRef(arg._typed_storage())
                for arg in example_args
                if isinstance(arg, torch.Tensor)
            }

            def maybe_clone(t):
                if (
                    isinstance(t, torch.Tensor)
                    and StorageWeakRef(t._typed_storage()) in input_storage
                ):
                    return t.clone()
                return t

            return pytree.tree_map(maybe_clone, grads)

        joint_num_mapped = len(example_grad) + len(example_xs)
        joint_graph = make_fx(joint_f)(*example_xs, *example_grad, *example_pos_args)
        return fw_graph, joint_graph


def map_wrapper(f, xs, *args):
    flat_xs, xs_spec = pytree.tree_flatten(xs)
    if not all(isinstance(t, torch.Tensor) for t in flat_xs):
        raise RuntimeError(f"Mapped xs can only consist of tensors. Got xs {flat_xs}.")

    num_mapped_args = len(flat_xs)
    shapes = [xs.shape for xs in flat_xs]
    leading_dim_size = shapes[0][0]
    if leading_dim_size == 0:
        raise RuntimeError("Leading dimensions of mapped xs cannot be 0.")

    if any(cur_shape[0] != leading_dim_size for cur_shape in shapes):
        raise RuntimeError(
            f"Leading dimensions of mapped xs must be consistent. Got shapes {shapes}."
        )

    out_spec = None

    def flat_fn(*flat_args):
        xs = pytree.tree_unflatten(list(flat_args[:num_mapped_args]), xs_spec)
        unflattened_out = f(xs, *flat_args[num_mapped_args:])
        flat_out, tmp_out_spec = pytree.tree_flatten(unflattened_out)

        nonlocal out_spec
        out_spec = tmp_out_spec
        return flat_out

    return pytree.tree_unflatten(
        map_impl(flat_fn, num_mapped_args, *flat_xs, *args), out_spec  # type: ignore[arg-type]
    )


class MapAutogradOp(torch.autograd.Function):
    @staticmethod
    def forward(ctx, fw_graph, joint_graph, num_mapped_args, *flat_args):
        ctx.save_for_backward(*flat_args)
        ctx._joint_graph = joint_graph
        ctx._num_mapped_args = num_mapped_args
        with torch._C._AutoDispatchBelowAutograd():
            return (*map_impl(fw_graph, num_mapped_args, *flat_args),)

    @staticmethod
    def backward(ctx, *flat_grads):
        fw_args = ctx.saved_tensors
        fw_mapped_args = fw_args[: ctx._num_mapped_args]
        pos_args = fw_args[ctx._num_mapped_args :]

        grads = map_impl(
            ctx._joint_graph,
            ctx._num_mapped_args + len(flat_grads),
            *fw_mapped_args,
            *flat_grads,
            *pos_args,
        )
        return None, None, None, *grads


def trace_map(proxy_mode, func_overload, f, num_mapped, *args):
    xs = list(args[:num_mapped])
    pos_args = list(args[num_mapped:])
    leading_dim_size = xs[0].shape[0]

    example_input = _unstack_pytree(xs)[0]
    body_graph = f
    if not isinstance(body_graph, torch.fx.GraphModule):
        body_graph = make_fx(body_graph)(*example_input, *pos_args)

    with disable_proxy_modes_tracing():
        example_outs = body_graph(*example_input, *pos_args)

        def expand_tensor(t):
            if isinstance(t, torch.Tensor):
                return t.expand(leading_dim_size, *t.shape)
            return t

        expanded_outs = pytree.tree_map(expand_tensor, example_outs)

    next_name = None
    i = 0
    while not next_name:
        candidate = f"body_graph_{i}"
        if hasattr(proxy_mode.tracer.root, candidate):
            i += 1
        else:
            next_name = candidate

    proxy_mode.tracer.root.register_module(next_name, body_graph)
    node_args = (body_graph, num_mapped, *args)
    proxy_args = pytree.tree_map(proxy_mode.tracer.unwrap_proxy, node_args)
    out_proxy = proxy_mode.tracer.create_proxy(
        "call_function", func_overload, proxy_args, {}, name="map_impl"
    )
    return track_tensor_tree(
        expanded_outs, out_proxy, constant=None, tracer=proxy_mode.tracer
    )


def _unstack_pytree(xs):
    flat_xs, inspec = pytree.tree_flatten(xs)
    if not all(isinstance(xs, torch.Tensor) for xs in flat_xs):
        raise RuntimeError(f"Leaves of xs must be Tensor {flat_xs}")

    if not all(xs.shape[0] == flat_xs[0].shape[0] for xs in flat_xs):
        raise RuntimeError(
            f"Leaves of xs must have same leading dimension size {[xs.shape for xs in flat_xs]}"
        )

    ctx = (
        FunctionalTensorMode
        if any(isinstance(x, FunctionalTensor) for x in flat_xs)
        else nullcontext
    )
    with ctx():
        a = zip(*flat_xs)

    pytrees = []
    for tuple in a:
        pytrees.append(pytree.tree_unflatten(tuple, inspec))
    return pytrees


def _stack_pytree(pytrees):
    flat_out = []
    out_spec = None
    for pt in pytrees:
        flat_pt, out_spec = pytree.tree_flatten(pt)
        flat_out.append(flat_pt)
    assert out_spec is not None
    b = zip(*flat_out)
    stacked_out = []
    for leaves in b:
        if all(isinstance(leaf, torch.Tensor) for leaf in leaves):
            stacked_out.append(torch.stack(leaves))
        elif all(leaf is None for leaf in leaves):
            # Backward graph can return None output when forward inputs doesn't require grad.
            # When we eagerly execute backward graph, we need to call _stack_pytree on its output,
            # therefore we need to deal with None output.
            stacked_out.append(None)  # type: ignore[arg-type]
        else:
            raise RuntimeError(f"Cannot stack {leaves}.")
    return pytree.tree_unflatten(stacked_out, out_spec)


@map_impl.py_impl(DispatchKey.CompositeExplicitAutograd)
def map_dense(f, num_mapped_args, *args):
    xs = args[:num_mapped_args]
    pos_args = args[num_mapped_args:]
    pytrees = []
    for inp in _unstack_pytree(xs):
        pytrees.append(f(*inp, *pos_args))
    return _stack_pytree(pytrees)


@map_impl.py_impl(DispatchKey.Autograd)
def map_autograd(f, num_mapped_args, *args):
    fw_graph, bw_graph = create_fw_bw_graph(f, num_mapped_args, *args)
    flat_out = MapAutogradOp.apply(fw_graph, bw_graph, num_mapped_args, *args)
    return flat_out


@map_impl.py_impl(ProxyTorchDispatchMode)
def map_proxy_torch_dispatch_mode(mode, f, num_mapped, *args):
    if mode.enable_tracing:
        return trace_map(mode, map_impl, f, num_mapped, *args)
    else:
        return map_impl(f, num_mapped, *args)


@map_impl.py_impl(FakeTensorMode)
def map_fake_tensor_mode(mode, f, num_mapped, *args):
    with mode:
        return map_dense(f, num_mapped, *args)


@map_impl.py_functionalize_impl
def map_functionalize(ctx, f, num_mapped, *args):
    xs = args[:num_mapped]
    pos_args = args[num_mapped:]
    unwrapped_xs = ctx.unwrap_tensors(xs)
    unwrapped_args = ctx.unwrap_tensors(pos_args)
    wrapped_fn = ctx.functionalize(f)

    with ctx.redispatch_to_next():
        with disable_proxy_modes_tracing():
            example_inputs = (*_unstack_pytree(unwrapped_xs)[0], *unwrapped_args)
        if _has_potential_branch_input_mutation(f, example_inputs):
            raise UnsupportedAliasMutationException("torch.map is mutating the input!")

        if _has_potential_branch_input_alias(f, example_inputs):
            raise UnsupportedAliasMutationException("torch.map is aliasing the input!")

        map_return = map_impl(wrapped_fn, num_mapped, *unwrapped_xs, *unwrapped_args)
        return ctx.wrap_tensors(map_return)<|MERGE_RESOLUTION|>--- conflicted
+++ resolved
@@ -4,15 +4,7 @@
 import torch.utils._pytree as pytree
 from torch._C import DispatchKey
 from torch._dispatch.python import suspend_functionalization
-<<<<<<< HEAD
-from torch._functorch.aot_autograd import (
-    AOTConfig,
-    create_joint_function,
-    from_functional,
-)
-=======
 from torch._functorch.aot_autograd import AOTConfig, create_joint, from_fun
->>>>>>> 5005de65
 
 from torch._higher_order_ops.cond import (
     _has_potential_branch_input_alias,
@@ -141,7 +133,7 @@
                     for ret in fw_out
                 ]
 
-            joint = create_joint_function(fw_with_masks, aot_config=dummy_aot_config)
+            joint = create_joint(fw_with_masks, aot_config=dummy_aot_config)
             _, grads = joint(
                 list(mapped_input) + list(args),
                 [
