--- conflicted
+++ resolved
@@ -201,8 +201,6 @@
 
   void reorderAxis(For* a, For* b);
 
-<<<<<<< HEAD
-=======
   // Reorder the given list of loops according to the permutation specified.
   // Here permutation[i] represents the location of the loop i in the result.
   //
@@ -232,7 +230,6 @@
   // Returns true if the given loop has a loop-carried dependence.
   static bool hasLoopCarriedDependence(For* loop);
 
->>>>>>> e1a7ec3c
   static void unroll(For* f, Stmt** unrolled);
   static void unroll(For* f);
   static bool normalize(For* f);
