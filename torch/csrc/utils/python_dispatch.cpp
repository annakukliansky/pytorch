#include <torch/csrc/jit/frontend/function_schema_parser.h>
#include <torch/csrc/utils/python_dispatch.h>

#include <ATen/ATen.h>
#include <ATen/TensorSubclassLikeUtils.h>
#include <ATen/core/dispatch/Dispatcher.h>
#include <torch/library.h>

#include <c10/core/SafePyObject.h>
#include <torch/csrc/autograd/python_variable.h>
#include <torch/csrc/jit/python/pybind_utils.h>

#include <pybind11/operators.h>
#include <pybind11/stl.h>
#include <torch/csrc/utils/pybind.h>

#include <iostream>

namespace py = pybind11;

namespace torch {
namespace impl {
namespace dispatch {

torch::Library::Kind parseKind(const std::string& k) {
  static std::unordered_map<std::string, torch::Library::Kind> kind_map = {
      {"DEF", torch::Library::DEF},
      {"IMPL", torch::Library::IMPL},
      {"FRAGMENT", torch::Library::FRAGMENT},
  };
  auto it = kind_map.find(k);
  TORCH_CHECK(it != kind_map.end(), "could not parse ", k);
  return it->second;
}
c10::AliasAnalysisKind parseAliasAnalysisKind(const std::string& k) {
  static std::unordered_map<std::string, c10::AliasAnalysisKind> key_map = {
      {"CONSERVATIVE", c10::AliasAnalysisKind::CONSERVATIVE},
      {"FROM_SCHEMA", c10::AliasAnalysisKind::FROM_SCHEMA},
      {"PURE_FUNCTION", c10::AliasAnalysisKind::PURE_FUNCTION},
      {"", c10::AliasAnalysisKind::FROM_SCHEMA}, // default
  };
  auto it = key_map.find(k);
  TORCH_CHECK(it != key_map.end(), "could not parse ", k);
  return it->second;
}

template <typename Func>
inline torch::CppFunction dispatch_str(const char* key, Func&& raw_f) {
  auto mb_key = std::string(key) == ""
      ? c10::nullopt
      : c10::make_optional(c10::parseDispatchKey(key));
  if (mb_key) {
    return torch::dispatch(*mb_key, std::forward<Func>(raw_f));
  } else {
    torch::CppFunction f(std::forward<Func>(raw_f));
    return f;
  }
}

class PythonKernelHolder : public c10::OperatorKernel {
  c10::SafePyObject func_;

 public:
  PythonKernelHolder(py::object func)
      : func_(func.release().ptr(), getPyInterpreter()) {}

  void operator()(
      const c10::OperatorHandle& op,
      c10::DispatchKeySet keyset,
      torch::jit::Stack* stack) {
    auto arguments = torch::jit::pop(*stack, op.schema().arguments().size());
    py::gil_scoped_acquire g;
    auto args_kwargs = parseIValuesToPyArgsKwargs(op, arguments);
    auto obj = py::reinterpret_steal<py::object>(PyObject_Call(
        func_.ptr(getPyInterpreter()),
        args_kwargs.first.ptr(),
        args_kwargs.second.ptr()));
    if (!obj) {
      throw python_error();
    }
    pushPyOutToStack(op, stack, obj, "PythonKernelHolder");
  }
};

void initDispatchBindings(PyObject* module) {
  auto m = py::handle(module).cast<py::module>();

  py::class_<c10::OperatorHandle>(m, "_DispatchOperatorHandle")
      .def("schema", &c10::OperatorHandle::schema);

  // TODO: figure out how to do chaining
  py::class_<torch::Library>(m, "_DispatchModule")
      .def(
          "def_",
          [](py::object self, const char* schema, const char* alias) {
            self.cast<torch::Library&>().def(
                torch::schema(schema, parseAliasAnalysisKind(alias)));
            return self;
          },
          "",
          py::arg("schema"),
          py::arg("alias") = "")
      // Simulated "legacy" def where alias analysis kind is not set.
      // Ordinarily this can only be exercised from RegisterOperators() API
      // but I am not going to bind that here
      .def(
          "def_legacy",
          [](py::object self, const char* schema) {
            self.cast<torch::Library&>().def(torch::jit::parseSchema(schema));
            return self;
          },
          "",
          py::arg("schema"))
      // We can't conveniently turn Python functions into valid functions
      // in the dispatcher.  So instead we provide a bunch of precanned
      // functions for testing purposes.  You're NOT intended to actually
      // call these functions; they're just here so we can actually register
      // something
      //
      // Mangling scheme: args_rets.  One character per.
      //  t = Tensor
      .def(
          "def_name_t_t",
          [](py::object self,
             const char* name,
             const char* dispatch,
             const char* debug) {
            self.cast<torch::Library&>().def(
                name, dispatch_str(dispatch, [](const at::Tensor& a) {
                        return a;
                      }).debug(debug));
            return self;
          },
          "",
          py::arg("name"),
          py::arg("dispatch") = "",
          py::arg("debug") = "default_def_name_t_t")
      .def(
          "def_schema_t_t",
          [](py::object self,
             const char* schema,
             const char* dispatch,
             const char* alias,
             const char* debug) {
            self.cast<torch::Library&>().def(
                torch::schema(schema, parseAliasAnalysisKind(alias)),
                dispatch_str(dispatch, [](const at::Tensor& a) {
                  return a;
                }).debug(debug));
            return self;
          },
          "",
          py::arg("name"),
          py::arg("dispatch") = "",
          py::arg("alias") = "",
          py::arg("debug") = "default_def_schema_t_t")
      // TODO: maybe consider deduplicating the definitions here, it's getting
      // pretty long
      .def(
          "impl_t_t",
          [](py::object self,
             const char* name,
             const char* dispatch,
             const char* debug) {
            self.cast<torch::Library&>().impl(
                name, dispatch_str(dispatch, [](const at::Tensor& a) {
                        return a;
                      }).debug(debug));
            return self;
          },
          "",
          py::arg("name"),
          py::arg("dispatch") = "",
          py::arg("debug") = "impl_t_t")
      .def(
          "impl_tt_t",
          [](py::object self,
             const char* name,
             const char* dispatch,
             const char* debug) {
            self.cast<torch::Library&>().impl(
                name,
                dispatch_str(
                    dispatch,
                    [](const at::Tensor& a, const at::Tensor& b) { return a; })
                    .debug(debug));
            return self;
          },
          "",
          py::arg("name"),
          py::arg("dispatch") = "",
          py::arg("debug") = "")
      .def(
          "impl",
          [](py::object self,
             const char* name,
             const char* dispatch,
             py::object func) {
            HANDLE_TH_ERRORS
            self.cast<torch::Library&>().impl(
                name,
                dispatch_str(
                    dispatch,
                    CppFunction::makeFromBoxedFunctor(
                        std::make_unique<PythonKernelHolder>(
                            std::move(func)))));
            END_HANDLE_TH_ERRORS_PYBIND
          },
          "",
          py::arg("name"),
          py::arg("dispatch"),
          py::arg("func"))
      .def(
          "define",
          [](py::object self, const char* schema, const char* alias_analysis) {
            self.cast<torch::Library&>().def(
                torch::schema(schema, parseAliasAnalysisKind(alias_analysis)));
            return torch::schema(schema, parseAliasAnalysisKind(alias_analysis))
                .name();
          },
          "",
          py::arg("schema"),
          py::arg("alias_analysis") = "")
      .def(
          "fallback_fallthrough",
          [](py::object self, const char* dispatch) {
            self.cast<torch::Library&>().fallback(
                dispatch_str(dispatch, CppFunction::makeFallthrough()));
            return self;
          },
          "",
          py::arg("dispatch") = "");

  m.def(
      "_dispatch_library",
      [](const char* kind,
         std::string name,
         const char* dispatch,
         const char* file,
         uint32_t linenum) {
        HANDLE_TH_ERRORS
        return std::make_unique<torch::Library>(
            parseKind(kind),
            std::move(name),
            std::string(dispatch) == ""
                ? c10::nullopt
                : c10::make_optional(c10::parseDispatchKey(dispatch)),
            "/dev/null", // temporary workaround
            linenum);
        END_HANDLE_TH_ERRORS_PYBIND
      },
      "",
      py::arg("kind"),
      py::arg("name"),
      py::arg("dispatch"),
      py::arg("file") = "/dev/null",
      py::arg("linenum") = 0);

  m.def("_dispatch_dump", [](const char* name) -> std::string {
    auto op = c10::Dispatcher::singleton().findOp(torch::jit::parseName(name));
    if (!op) {
      return "";
    } else {
      return op->dumpState();
    }
  });

  m.def("_dispatch_dump_table", [](const char* name) -> std::string {
    auto op = c10::Dispatcher::singleton().findOp(torch::jit::parseName(name));
    if (!op) {
      return "";
    } else {
      return op->dumpComputedTable();
    }
  });

  m.def("_dispatch_check_invariants", [](const char* name) {
    auto op = c10::Dispatcher::singleton().findOp(torch::jit::parseName(name));
    if (!op) {
    } else {
      return op->checkInvariants();
    }
  });

  m.def("_dispatch_check_all_invariants", []() {
    c10::Dispatcher::singleton().checkInvariants();
  });

  m.def("_dispatch_has_kernel", [](const char* name) -> bool {
    auto op = c10::Dispatcher::singleton().findOp(torch::jit::parseName(name));
    return static_cast<bool>(op);
  });

  m.def(
      // Returns whether or not a direct kernel registration exists
      // for this <op_name, dispatch_key> pair.
      "_dispatch_has_kernel_for_dispatch_key",
      [](const char* name, c10::DispatchKey dispatch) -> bool {
        auto op =
            c10::Dispatcher::singleton().findOp(torch::jit::parseName(name));
        TORCH_CHECK(op, "operator ", name, " does not exist");
        return op->hasKernelForDispatchKey(dispatch);
      });

  m.def(
      "_dispatch_has_kernel_for_any_dispatch_key",
      [](const char* name, c10::DispatchKeySet ks) -> bool {
        auto op =
            c10::Dispatcher::singleton().findOp(torch::jit::parseName(name));
        TORCH_CHECK(op, "operator ", name, " does not exist");
        return op->hasKernelForAnyDispatchKey(ks);
      });

  m.def(
      // Returns whether or not there is an entry in the runtime computed
      // dispatch table, for this <op_name, dispatch_key> pair. For example, if
      // "op" has a `CompositeImplicitAutograd` kernel, Then
      // _dispatch_has_computed_kernel_for_dispatch_key(op, backend) will return
      // true for all backends that are part of the alias set for
      // CompositeImplicitAutograd.
      "_dispatch_has_computed_kernel_for_dispatch_key",
      [](const char* name, const char* dispatch) -> bool {
        auto op =
            c10::Dispatcher::singleton().findOp(torch::jit::parseName(name));
        TORCH_CHECK(op, "operator ", name, " does not exist");
        return op->hasComputedKernelForDispatchKey(
            c10::parseDispatchKey(dispatch));
      });

  m.def("_dispatch_find_dangling_impls", []() -> std::vector<std::string> {
    auto danglingImpls = c10::Dispatcher::singleton().findDanglingImpls();

    std::vector<std::string> states;
    states.reserve(danglingImpls.size());
    for (auto& danglingImpl : danglingImpls) {
      states.push_back(danglingImpl.dumpState());
    }

    return states;
  });

  m.def(
      "_dispatch_tls_set_dispatch_key_excluded",
      [](c10::DispatchKey dispatch_key, bool desired_state) {
        c10::impl::tls_set_dispatch_key_excluded(dispatch_key, desired_state);
      });
  m.def(
      "_dispatch_tls_is_dispatch_key_excluded",
      [](c10::DispatchKey dispatch_key) {
        return c10::impl::tls_is_dispatch_key_excluded(dispatch_key);
      });

  m.def("_dispatch_isTensorSubclassLike", [](const at::Tensor& tensor) {
    return at::isTensorSubclassLike(tensor);
  });

  m.def("_dispatch_key_name", [](c10::DispatchKey k) {
    return c10::toString(k);
<<<<<<< HEAD
  });
  m.def("_dispatch_key_parse", [](c10::DispatchKey k) {
    return k;
=======
>>>>>>> 044e359b
  });
  m.def("_dispatch_key_parse", [](c10::DispatchKey k) { return k; });
  m.def("_dispatch_num_backends", []() { return c10::num_backends; });

#define DEF_ONE(n) .value(#n, c10::DispatchKey::n)

  py::enum_<c10::DispatchKey>(m, "DispatchKey") DEF_ONE(Undefined)
      DEF_ONE(CompositeExplicitAutogradNonFunctional)
          DEF_ONE(CompositeExplicitAutograd)
              DEF_ONE(CompositeImplicitAutogradNestedTensor)
                  DEF_ONE(CompositeImplicitAutograd) DEF_ONE(AutogradOther)
                      DEF_ONE(Autograd) DEF_ONE(BackendSelect)
                          DEF_ONE(ADInplaceOrView) DEF_ONE(PythonTLSSnapshot)
                              DEF_ONE(Python)

#define DEF_SINGLE(n, prefix) .value(#prefix #n, c10::DispatchKey::prefix##n)
#define DEF_MULTIPLE(fullname, prefix)              \
  DEF_SINGLE(, fullname)                            \
  DEF_SINGLE(, StartOf##fullname##Backends)         \
  C10_FORALL_BACKEND_COMPONENTS(DEF_SINGLE, prefix) \
  DEF_SINGLE(, EndOf##fullname##Backends)

                                  C10_FORALL_FUNCTIONALITY_KEYS(DEF_MULTIPLE)

#undef DEF_MULTIPLE
#undef DEF_SINGLE
                                      ;

  py::class_<c10::DispatchKeySet>(m, "DispatchKeySet")
      .def(py::init<c10::DispatchKey>())
      .def("__or__", &c10::DispatchKeySet::operator|)
      .def("__sub__", &c10::DispatchKeySet::operator-)
      .def("__and__", &c10::DispatchKeySet::operator&)
      .def("highestPriorityTypeId", &c10::DispatchKeySet::highestPriorityTypeId)
      .def("has", &c10::DispatchKeySet::has)
      .def("__repr__", [](c10::DispatchKeySet d) { return c10::toString(d); });

  m.attr("_dispatch_autogradother_backends") =
      py::cast(c10::autogradother_backends);

  m.def("_dispatch_has_backend_fallback", [](c10::DispatchKey t) {
    return c10::Dispatcher::singleton().hasBackendFallbackForDispatchKey(t);
  });

  m.def("_dispatch_keyset_full_after", [](c10::DispatchKey t) {
    return c10::DispatchKeySet(c10::DispatchKeySet::FULL_AFTER, t);
  });

  m.def("_dispatch_keyset_to_string", [](c10::DispatchKeySet keyset) {
    return c10::toString(keyset);
  });

<<<<<<< HEAD
  m.def(
      "_dispatch_get_backend_keyset_from_autograd",
      c10::getBackendKeySetFromAutograd);
=======
  m.def("_dispatch_get_backend_keyset_from_autograd", [](c10::DispatchKey k) {
    return c10::getBackendKeySetFromAutograd(k);
  });
>>>>>>> 044e359b

  m.def("_dispatch_keys", [](const at::Tensor& tensor) {
    auto* impl = tensor.unsafeGetTensorImpl();
    return impl->key_set();
  });
  m.def("_dispatch_tls_local_include_set", []() {
    return c10::impl::tls_local_dispatch_key_set().included_;
  });
  m.def("_dispatch_tls_local_exclude_set", []() {
    return c10::impl::tls_local_dispatch_key_set().excluded_;
  });
  m.def(
      "_dispatch_is_included_in_alias",
      [](c10::DispatchKey a, c10::DispatchKey b) {
        return c10::isIncludedInAlias(a, b);
      });
  py::class_<c10::impl::ExcludeDispatchKeyGuard>(m, "ExcludeDispatchKeyGuard")
      .def(py::init<c10::DispatchKeySet>());

  py::class_<at::AutoDispatchBelowAutograd>(m, "_AutoDispatchBelowAutograd")
      .def(py::init<>());

  // Prints out the name of every operator that has a kernel registered to the
  // Dispatcher under [dispatch_key]. If no arguments are specified, it'll print
  // out the name of every operator that the Dispatcher knows of. This can be
  // useful to answer questions like "list all operators that do not have a CPU
  // kernel".
  m.def(
      "_dispatch_print_registrations_for_dispatch_key",
      [](const char* dispatch_key = "") {
        auto k = std::string(dispatch_key) == ""
            ? c10::nullopt
            : c10::make_optional(c10::parseDispatchKey(dispatch_key));
        auto op_names =
            c10::Dispatcher::singleton().getRegistrationsForDispatchKey(k);
        for (auto& op : op_names) {
          std::cout << op << std::endl;
        }
      },
      py::arg("dispatch_key") = static_cast<const char*>(""));

  m.def(
      "_dispatch_get_registrations_for_dispatch_key",
      [](const char* dispatch_key = "") {
        auto k = std::string(dispatch_key) == ""
            ? c10::nullopt
            : c10::make_optional(c10::parseDispatchKey(dispatch_key));
        auto op_names =
            c10::Dispatcher::singleton().getRegistrationsForDispatchKey(k);
        std::vector<std::string> names;
        names.reserve(op_names.size());
        for (auto& op : op_names) {
          names.push_back(
              op.name + (op.overload_name == "" ? "" : "." + op.overload_name));
        }
        return names;
      },
      py::arg("dispatch_key") = static_cast<const char*>(""));
}

} // namespace dispatch
} // namespace impl
} // namespace torch<|MERGE_RESOLUTION|>--- conflicted
+++ resolved
@@ -356,12 +356,6 @@
 
   m.def("_dispatch_key_name", [](c10::DispatchKey k) {
     return c10::toString(k);
-<<<<<<< HEAD
-  });
-  m.def("_dispatch_key_parse", [](c10::DispatchKey k) {
-    return k;
-=======
->>>>>>> 044e359b
   });
   m.def("_dispatch_key_parse", [](c10::DispatchKey k) { return k; });
   m.def("_dispatch_num_backends", []() { return c10::num_backends; });
@@ -414,15 +408,9 @@
     return c10::toString(keyset);
   });
 
-<<<<<<< HEAD
-  m.def(
-      "_dispatch_get_backend_keyset_from_autograd",
-      c10::getBackendKeySetFromAutograd);
-=======
   m.def("_dispatch_get_backend_keyset_from_autograd", [](c10::DispatchKey k) {
     return c10::getBackendKeySetFromAutograd(k);
   });
->>>>>>> 044e359b
 
   m.def("_dispatch_keys", [](const at::Tensor& tensor) {
     auto* impl = tensor.unsafeGetTensorImpl();
