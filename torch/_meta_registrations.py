--- conflicted
+++ resolved
@@ -2377,11 +2377,11 @@
     return self.new_empty(topKSize), self.new_empty(topKSize, dtype=torch.int64)
 
 
-<<<<<<< HEAD
 @register_meta(c10d.traceable_allreduce)
 def allreduce__meta(x):
     return torch.empty_like(x)
-=======
+
+
 legacy_contiguous_memory_format = torch.contiguous_format
 
 
@@ -2442,7 +2442,6 @@
     out = self.new_empty(out_shape)
     out = out.to(memory_format=pick_memory_format())  # type: ignore[call-overload]
     return out
->>>>>>> 85e0fd02
 
 
 # We must also trigger meta registrations from PrimTorch ref
@@ -2500,15 +2499,12 @@
         }:
             pass
         else:
-<<<<<<< HEAD
             if op_overload.name().startswith("c10d"):
                 _meta_c10d_lib_dont_use_me_use_register_meta.impl(op_overload, fn)
-=======
-            if "mkldnn::" in op_overload.name():
+            elif "mkldnn::" in op_overload.name():
                 _meta_lib_dont_use_me_use_register_meta_for_mkldnn.impl(op_overload, fn)
             elif "mkl::" in op_overload.name():
                 _meta_lib_dont_use_me_use_register_meta_for_mkl.impl(op_overload, fn)
->>>>>>> 85e0fd02
             else:
                 _meta_lib_dont_use_me_use_register_meta.impl(op_overload, fn)
 
