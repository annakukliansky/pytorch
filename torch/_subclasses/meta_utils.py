--- conflicted
+++ resolved
@@ -184,13 +184,7 @@
         shape_env=None,
         callback=lambda t: t(),
         source: Optional[Source] = None,
-<<<<<<< HEAD
-        dynamic_dims: "Optional[DimList[DimDynamic]]" = None,
-        constraint_dims: "Optional[DimList[DimConstraint]]" = None,
-        dynamic_storage_offset=None,
-=======
         policy: Optional["CreateSymbolicPolicy"] = None,
->>>>>>> be5aa1d3
     ):
         from torch._subclasses.fake_tensor import FakeTensor
 
@@ -244,23 +238,6 @@
             t, src
         ) -> Tuple[Tuple[int, ...], Tuple[int, ...], int]:
             if shape_env is not None:
-<<<<<<< HEAD
-                return shape_env.create_symbolic_sizes_strides_storage_offset(
-                    t,
-                    src,
-                    # Assume that the set of dims that are dynamic are the same between
-                    # the wrapper tensor and any inner tensors.
-                    # We can revisit this if this assumption does not hold
-                    # for any important subclasses later.
-                    dynamic_dims=dynamic_dims,
-                    constraint_dims=constraint_dims,
-                    dynamic_storage_offset=dynamic_storage_offset,
-                )
-            else:
-                assert dynamic_dims is None
-                assert constraint_dims is None
-                assert dynamic_storage_offset is None
-=======
                 if isinstance(t, FakeTensor) and t.fake_mode.shape_env is shape_env:
                     # Don't reallocate the sizes; the shape envs are the same,
                     # so reuse the old sizes/strides/etc
@@ -277,7 +254,6 @@
                     )
             else:
                 assert policy is None
->>>>>>> be5aa1d3
             return (t.size(), t.stride(), t.storage_offset())
 
         # see expired-storages
@@ -661,13 +637,7 @@
         *,
         callback=lambda t: t(),
         source=None,
-<<<<<<< HEAD
-        dynamic_dims=None,
-        constraint_dims=None,
-        dynamic_storage_offset=None,
-=======
         policy=None,
->>>>>>> be5aa1d3
     ):
         # TODO: zero tensors?  We appear to have eliminated them by
         # excluding complex for now
@@ -712,13 +682,7 @@
                                 shape_env=shape_env,
                                 callback=callback,
                                 source=source,
-<<<<<<< HEAD
-                                dynamic_dims=dynamic_dims,
-                                constraint_dims=constraint_dims,
-                                dynamic_storage_offset=dynamic_storage_offset,
-=======
                                 policy=policy,
->>>>>>> be5aa1d3
                             )
                         out = torch._to_functional_tensor(fake_t)
                         torch._mirror_autograd_meta_to(fake_t, out)
@@ -736,39 +700,13 @@
                                 shape_env=shape_env,
                                 callback=callback,
                                 source=source,
-<<<<<<< HEAD
-                                dynamic_dims=dynamic_dims,
-                                constraint_dims=constraint_dims,
-                                dynamic_storage_offset=dynamic_storage_offset,
-=======
                                 policy=policy,
->>>>>>> be5aa1d3
                             )
                         return _wrap_functional_tensor(fake_t, current_level())
                 self.miss += 1
                 return NotImplemented
             else:
                 self.hit += 1
-<<<<<<< HEAD
-                # When ignoring subclasses, we treat the input tensor "as if" it
-                # were a normal tensor and create a non-subclassed fake tensor
-                # that, modulo type and attributes, resembles the original tensor.
-                # This can be helpful if you're planning to simulate the subclassness
-                # by hand, e.g., as is done in Dynamo
-                ctx = contextlib.nullcontext()
-                if ignore_subclass:
-                    ctx = torch._C.DisableTorchFunctionSubclass()
-                with ctx:
-                    r = self.meta_tensor(
-                        t,
-                        shape_env=shape_env,
-                        callback=callback,
-                        source=source,
-                        dynamic_dims=dynamic_dims,
-                        constraint_dims=constraint_dims,
-                        dynamic_storage_offset=dynamic_storage_offset,
-                    )
-=======
                 r = self.meta_tensor(
                     t,
                     shape_env=shape_env,
@@ -776,7 +714,6 @@
                     source=source,
                     policy=policy,
                 )
->>>>>>> be5aa1d3
                 if type(t) is torch.nn.Parameter:
                     # NB: Cannot directly use Parameter constructor
                     # because that would force a detach, not desirable
