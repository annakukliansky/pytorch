import builtins
import copy
import dataclasses
import inspect
import io
import pathlib
import sys
import typing
import warnings
from enum import auto, Enum
from typing import (
    Any,
    Callable,
    Dict,
    Iterator,
    List,
    Optional,
    Tuple,
    Type,
    TYPE_CHECKING,
    Union,
)

import torch
import torch.fx._pytree as fx_pytree
import torch.utils._pytree as pytree
from torch.fx._compatibility import compatibility

from torch.fx.passes.infra.pass_base import PassResult
from torch.fx.passes.infra.pass_manager import PassManager

from torch.utils._pytree import (
    FlattenFunc,
    FromDumpableContextFn,
    ToDumpableContextFn,
    UnflattenFunc,
)

if TYPE_CHECKING:
    # Import the following modules during type checking to enable code intelligence features,
    # Do not import unconditionally, as they import sympy and importing sympy is very slow
    from torch.fx.experimental.symbolic_shapes import StrictMinMaxConstraint


__all__ = [
    "Constraint",
    "Dim",
    "ExportBackwardSignature",
    "ExportGraphSignature",
    "ExportedProgram",
    "ModuleCallEntry",
    "ModuleCallSignature",
    "dims",
    "dynamic_dim",
    "export",
    "load",
    "register_dataclass",
    "save",
]


from .dynamic_shapes import Constraint, Dim, dims, dynamic_dim
from .exported_program import ExportedProgram, ModuleCallEntry, ModuleCallSignature
from .graph_signature import ExportBackwardSignature, ExportGraphSignature


PassType = Callable[[torch.fx.GraphModule], Optional[PassResult]]


def export(
    f: Callable,
    args: Tuple[Any, ...],
    kwargs: Optional[Dict[str, Any]] = None,
    *,
    constraints: Optional[List[Constraint]] = None,
    dynamic_shapes: Optional[Union[Dict[str, Any], Tuple[Any]]] = None,
    strict: bool = True,
    preserve_module_call_signature: Tuple[str, ...] = (),
) -> ExportedProgram:
    """
    :func:`export` takes an arbitrary Python callable (an nn.Module, a function or
    a method) along with example inputs, and produces a traced graph representing
    only the Tensor computation of the function in an Ahead-of-Time (AOT) fashion,
    which can subsequently be executed with different inputs or serialized.  The
    traced graph (1) produces normalized operators in the functional ATen operator set
    (as well as any user-specified custom operators), (2) has eliminated all Python control
    flow and data structures (with certain exceptions), and (3) records the set of
    shape constraints needed to show that this normalization and control-flow elimination
    is sound for future inputs.

    **Soundness Guarantee**

    While tracing, :func:`export()` takes note of shape-related assumptions
    made by the user program and the underlying PyTorch operator kernels.
    The output :class:`ExportedProgram` is considered valid only when these
    assumptions hold true.

    Tracing makes assumptions on the shapes (not values) of input tensors.
    Such assumptions must be validated at graph capture time for :func:`export`
    to succeed. Specifically:

    - Assumptions on static shapes of input tensors are automatically validated without additional effort.
    - Assumptions on dynamic shape of input tensors require explicit specification
      by using the :func:`Dim` API to construct dynamic dimensions and by associating
      them with example inputs through the ``dynamic_shapes`` argument.

    If any assumption can not be validated, a fatal error will be raised. When that happens,
    the error message will include suggested fixes to the specification that are needed
    to validate the assumptions. For example :func:`export` might suggest the
    following fix to the definition of a dynamic dimension ``dim0_x``, say appearing in the
    shape associated with input ``x``, that was previously defined as ``Dim("dim0_x")``::

        dim = Dim("dim0_x", max=5)

    This example means the generated code requires dimension 0 of input ``x`` to be less
    than or equal to 5 to be valid. You can inspect the suggested fixes to dynamic dimension
    definitions and then copy them verbatim into your code without needing to change the
    ``dynamic_shapes`` argument to your :func:`export` call.

    Args:
        f: The callable to trace.

        args: Example positional inputs.

        kwargs: Optional example keyword inputs.

        constraints: [DEPRECATED: use ``dynamic_shapes`` instead, see below]
         An optional list of constraints on the dynamic arguments
         that specify their possible range of shapes. By default, shapes of
         input torch.Tensors are assumed to be static. If an input torch.Tensor
         is expected to have dynamic shapes, please use :func:`dynamic_dim`
         to define :class:`Constraint` objects that specify the dynamics and the possible
         range of shapes. See :func:`dynamic_dim` docstring for examples on
         how to use it.

        dynamic_shapes: Should either be:
         1) a dict from argument names of ``f`` to their dynamic shape specifications,
         2) a tuple that specifies dynamic shape specifications for each input in original order.
         If you are specifying dynamism on keyword args, you will need to pass them in the order that
         is defined in the original function signature.

         The dynamic shape of a tensor argument can be specified as either
         (1) a dict from dynamic dimension indices to :func:`Dim` types, where it is
         not required to include static dimension indices in this dict, but when they are,
         they should be mapped to None; or (2) a tuple / list of :func:`Dim` types or None,
         where the :func:`Dim` types correspond to dynamic dimensions, and static dimensions
         are denoted by None. Arguments that are dicts or tuples / lists of tensors are
         recursively specified by using mappings or sequences of contained specifications.

        strict: When enabled (default), the export function will trace the program through
         TorchDynamo which will ensure the soundness of the resulting graph. Otherwise, the
         exported program will not validate the implicit assumptions baked into the graph and
         may cause behavior divergence between the original model and the exported one. This is
         useful when users need to workaround bugs in the tracer, or simply want incrementally
         enable safety in their models. Note that this does not affect the resulting IR spec
         to be different and the model will be serialized in the same way regardless of what value
         is passed here.
         WARNING: This option is experimental and use this at your own risk.

    Returns:
        An :class:`ExportedProgram` containing the traced callable.

    **Acceptable input/output types**

    Acceptable types of inputs (for ``args`` and ``kwargs``) and outputs include:

    - Primitive types, i.e. ``torch.Tensor``, ``int``, ``float``, ``bool`` and ``str``.
    - Dataclasses, but they must be registered by calling :func:`register_dataclass` first.
    - (Nested) Data structures comprising of ``dict``, ``list``, ``tuple``, ``namedtuple`` and
      ``OrderedDict`` containing all above types.

    """
    from torch._export import _export
    from .dynamic_shapes import _process_dynamic_shapes

    if constraints is not None:
<<<<<<< HEAD
        warnings.warn(
            "Using `constraints` to specify dynamic shapes for export is DEPRECATED "
            "and will not be supported in the future. "
            "Please use `dynamic_shapes` instead (see docs on `torch.export.export`).",
            DeprecationWarning,
            stacklevel=2,
        )
    else:
        constraints = _process_dynamic_shapes(f, args, kwargs, dynamic_shapes)

    return _export(
        f,
        args,
        kwargs,
        constraints,
        preserve_module_call_signature=preserve_module_call_signature,
    )
=======
        return export(
            f,
            args,
            kwargs,
            constraints,
            strict=strict,
            preserve_module_call_signature=preserve_module_call_signature,
        )
    else:
        return export__RC__(
            f,
            args,
            kwargs,
            dynamic_shapes=dynamic_shapes,
            strict=strict,
            preserve_module_call_signature=preserve_module_call_signature,
        )
>>>>>>> d88fa2b9


def save(
    ep: ExportedProgram,
    f: Union[str, pathlib.Path, io.BytesIO],
    *,
    extra_files: Optional[Dict[str, Any]] = None,
    opset_version: Optional[Dict[str, int]] = None,
) -> None:
    """

    .. warning::
        Under active development, saved files may not be usable in newer versions
        of PyTorch.

    Saves an :class:`ExportedProgram` to a file-like object. It can then be
    loaded using the Python API :func:`torch.export.load <torch.export.load>`.

    Args:
        ep (ExportedProgram): The exported program to save.

        f (Union[str, pathlib.Path, io.BytesIO): A file-like object (has to
         implement write and flush) or a string containing a file name.

        extra_files (Optional[Dict[str, Any]]): Map from filename to contents
         which will be stored as part of f.

        opset_version (Optional[Dict[str, int]]): A map of opset names
         to the version of this opset


    Example::

        import torch
        import io

        class MyModule(torch.nn.Module):
            def forward(self, x):
                return x + 10

        ep = torch.export.export(MyModule(), (torch.randn(5),))

        # Save to file
        torch.export.save(ep, 'exported_program.pt2')

        # Save to io.BytesIO buffer
        buffer = io.BytesIO()
        torch.export.save(ep, buffer)

        # Save with extra files
        extra_files = {'foo.txt': b'bar'.decode('utf-8')}
        torch.export.save(ep, 'exported_program.pt2', extra_files=extra_files)

    """
    from torch._export import save

    save(ep, f, extra_files=extra_files, opset_version=opset_version)


def load(
    f: Union[str, pathlib.Path, io.BytesIO],
    *,
    extra_files: Optional[Dict[str, Any]] = None,
    expected_opset_version: Optional[Dict[str, int]] = None,
) -> ExportedProgram:
    """

    .. warning::
        Under active development, saved files may not be usable in newer versions
        of PyTorch.

    Loads an :class:`ExportedProgram` previously saved with
    :func:`torch.export.save <torch.export.save>`.

    Args:
        ep (ExportedProgram): The exported program to save.

        f (Union[str, pathlib.Path, io.BytesIO): A file-like object (has to
         implement write and flush) or a string containing a file name.

        extra_files (Optional[Dict[str, Any]]): The extra filenames given in
         this map would be loaded and their content would be stored in the
         provided map.

        expected_opset_version (Optional[Dict[str, int]]): A map of opset names
         to expected opset versions

    Returns:
        An :class:`ExportedProgram` object

    Example::

        import torch
        import io

        # Load ExportedProgram from file
        ep = torch.export.load('exported_program.pt2')

        # Load ExportedProgram from io.BytesIO object
        with open('exported_program.pt2', 'rb') as f:
            buffer = io.BytesIO(f.read())
        buffer.seek(0)
        ep = torch.export.load(buffer)

        # Load with extra files.
        extra_files = {'foo.txt': ''}  # values will be replaced with data
        ep = torch.export.load('exported_program.pt2', extra_files=extra_files)
        print(extra_files['foo.txt'])
        print(ep(torch.randn(5)))
    """
    from torch._export import load

    return load(
        f, extra_files=extra_files, expected_opset_version=expected_opset_version
    )


def register_dataclass(cls: Type[Any]) -> None:
    """
    Registers a dataclass as a valid input/output type for :func:`torch.export.export`.

    Args:
        cls: the dataclass type to register

    Example::

        @dataclass
        class InputDataClass:
            feature: torch.Tensor
            bias: int

        class OutputDataClass:
            res: torch.Tensor

        torch.export.register_dataclass(InputDataClass)
        torch.export.register_dataclass(OutputDataClass)

        def fn(o: InputDataClass) -> torch.Tensor:
            res = res=o.feature + o.bias
            return OutputDataClass(res=res)

        ep = torch.export.export(fn, (InputDataClass(torch.ones(2, 2), 1), ))
        print(ep)

    """

    from torch._export.utils import register_dataclass_as_pytree_node

    return register_dataclass_as_pytree_node(cls)<|MERGE_RESOLUTION|>--- conflicted
+++ resolved
@@ -174,7 +174,6 @@
     from .dynamic_shapes import _process_dynamic_shapes
 
     if constraints is not None:
-<<<<<<< HEAD
         warnings.warn(
             "Using `constraints` to specify dynamic shapes for export is DEPRECATED "
             "and will not be supported in the future. "
@@ -190,27 +189,9 @@
         args,
         kwargs,
         constraints,
+        strict=strict,
         preserve_module_call_signature=preserve_module_call_signature,
     )
-=======
-        return export(
-            f,
-            args,
-            kwargs,
-            constraints,
-            strict=strict,
-            preserve_module_call_signature=preserve_module_call_signature,
-        )
-    else:
-        return export__RC__(
-            f,
-            args,
-            kwargs,
-            dynamic_shapes=dynamic_shapes,
-            strict=strict,
-            preserve_module_call_signature=preserve_module_call_signature,
-        )
->>>>>>> d88fa2b9
 
 
 def save(
