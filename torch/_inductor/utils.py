--- conflicted
+++ resolved
@@ -338,18 +338,7 @@
     original_aten_dict = collections.defaultdict(list)
     for node in inductor_nodes:
         if "original_aten" in node.meta:
-<<<<<<< HEAD
-            original_aten_dict[get_aten_name(node.meta["original_aten"])].append(
-                node.name
-            )
-    metadata = [
-        f"# Original ATen: {', '.join(sorted(original_aten_dict.keys()))}\n",
-    ]
-    for original_aten, nodes in sorted(original_aten_dict.items()):
-        metadata.append(f"# {original_aten} => {', '.join(sorted(nodes))}")
-    return "\n".join(metadata)
-=======
-            key = str(node.meta["original_aten"]._overloadpacket)
+            key = get_aten_name(node.meta["original_aten"])
             original_aten_dict[key].append(node.name)
         if "from_node" in node.meta:
             key = node.meta["from_node"][0][0]
@@ -365,7 +354,6 @@
             f"{wrapper.comment} {original_node} => {', '.join(sorted(nodes))}"
         )
     return metadata, "\n".join(detailed_metadata)
->>>>>>> 60a21c93
 
 
 def dominated_nodes(initial_queue: Iterable[torch.fx.Node], skip_filter=None):
