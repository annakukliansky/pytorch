#define TORCH_ASSERT_ONLY_METHOD_OPERATORS
// ${generated_comment}

#include <Python.h>

// Undefine the copysign macro so that at::copysign works as intended with MSVC
// https://github.com/python/cpython/blob/c60394c7fc9cc09b16e9675a3eeb5844b6d8523f/PC/pyconfig.h#L196
#ifdef _MSC_VER
#undef copysign
#endif // _MSC_VER

#include "torch/csrc/DynamicTypes.h"
#include "torch/csrc/Exceptions.h"
#include "torch/csrc/Size.h"
#include "torch/csrc/autograd/generated/VariableType.h"
#include "torch/csrc/autograd/python_variable.h"
#include "torch/csrc/autograd/utils/python_arg_parsing.h"
#include "torch/csrc/autograd/utils/error_messages.h"
#include "torch/csrc/autograd/utils/wrap_outputs.h"
#include "torch/csrc/jit/frontend/tracer.h"
#ifdef USE_CUDA
#include "torch/csrc/cuda/Event.h"
#endif
#include "torch/csrc/utils/cuda_lazy_init.h"
#include "torch/csrc/utils/object_ptr.h"
#include "torch/csrc/utils/pycfunction_helpers.h"
#include "torch/csrc/utils/python_arg_parser.h"
#include "torch/csrc/utils/python_numbers.h"
#include "torch/csrc/utils/python_strings.h"
#include "torch/csrc/utils/python_tuples.h"
#include "torch/csrc/utils/tensor_apply.h"
#include "torch/csrc/utils/tensor_list.h"
#include "torch/csrc/utils/tensor_new.h"
#include "torch/csrc/utils/tensor_numpy.h"
#include "torch/csrc/utils/tensor_types.h"
#include "torch/csrc/utils/structseq.h"
#include "torch/csrc/autograd/python_return_types.h"

#include <ATen/core/Tensor.h>
#include <ATen/FuncTorchTLS.h>
#include "c10/util/Optional.h"
#include "c10/core/Stream.h"

#include <stdexcept>

#ifndef AT_PER_OPERATOR_HEADERS
#include <ATen/Functions.h>
#else
$ops_headers
#include <ATen/ops/_local_scalar_dense.h>
#endif

using at::DeviceGuard;
using at::device_of;
using at::OptionalDeviceGuard;
using at::Backend;
using at::Scalar;
using at::ScalarType;
using at::Tensor;
using c10::Stream;
using namespace torch::autograd::utils;

namespace torch { namespace autograd {

static PyObject * THPVariable__is_view(PyObject *self, PyObject* args)
{
  HANDLE_TH_ERRORS
  if (check_has_torch_function(self)) {
    return handle_torch_function(self, "_is_view", args);
  }
  auto& self_ = THPVariable_Unpack(self);
  if (self_.is_view()) {
    Py_RETURN_TRUE;
  } else {
    Py_RETURN_FALSE;
  }
  END_HANDLE_TH_ERRORS
}

// implemented on the python object bc no support for first-class functions in native_functions.yaml
// See: ATen/native/README.md for more context
static PyObject * THPVariable_apply_(PyObject* self, PyObject* arg)
{
  HANDLE_TH_ERRORS
  if (check_has_torch_function(self)) {
    auto args = py::make_tuple(py::handle(arg));
    return handle_torch_function(self, "apply_", args.ptr());
  }
  auto& self_ = THPVariable_Unpack(self);
  if (self_.requires_grad()) {
    throw std::runtime_error(
        "Can't call apply_() on Variable that requires grad. Use "
        "var.detach().apply_() instead.");
  }
  return THPVariable_Wrap(torch::utils::apply_(self_, arg));
  END_HANDLE_TH_ERRORS
}

static PyObject * THPVariable_size(PyObject* self, PyObject* args, PyObject* kwargs)
{
  HANDLE_TH_ERRORS
  static PythonArgParser parser({
    "size(int64_t dim)",
    "size()",
    "size(Dimname dim)",
  });
  auto& self_ = THPVariable_Unpack(self);
  ParsedArgs<3> parsed_args;
  auto r = parser.parse(self, args, kwargs, parsed_args);

  if(r.has_torch_function()){
    return handle_torch_function(r, self, args, kwargs, THPVariableClass, "torch.Tensor");
  }
  if (r.idx == 0) {
    if (jit::tracer::isTracing()) {
      // will error out if a tensor has symints
      return wrap(jit::tracer::getSizeOf(self_, r.toInt64(0)));
    } else {
      return torch::toPyObject(self_.sym_size(r.toInt64(0)));
    }
  } else if (r.idx == 1) {
    return THPSize_NewFromSymSizes(self_);
  }
  else if (r.idx == 2) {
    if (jit::tracer::isTracing()) {
      TORCH_INTERNAL_ASSERT(false, "NYI: Named tensors w/ JIT");
    }
    return wrap(self_.size(r.dimname(0)));
  }
  Py_RETURN_NONE;
  END_HANDLE_TH_ERRORS
}

static PyObject * THPVariable_stride(PyObject* self, PyObject* args, PyObject* kwargs)
{
  HANDLE_TH_ERRORS
  static PythonArgParser parser({
    "stride(int64_t dim)",
    "stride()",
    "stride(Dimname dim)",
  });
  auto& self_ = THPVariable_Unpack(self);
  ParsedArgs<3> parsed_args;
  auto r = parser.parse(self, args, kwargs, parsed_args);

  if(r.has_torch_function()){
    return handle_torch_function(r, self, args, kwargs, THPVariableClass, "torch.Tensor");
  }

  if (r.idx == 0) {
    return torch::toPyObject(self_.sym_stride(r.toInt64(0)));
  } else if (r.idx == 1) {
    // yes, this is called strides in ATen.
    at::SymIntArrayRef strides = self_.sym_strides();
    // we can't do the normal wrapping here because IntArrayRef maps to both
    // torch.Size and tuple in python
    // TODO: consider factoring this out
    THPObjectPtr tuple(PyTuple_New(strides.size()));
    if (!tuple) throw python_error();
    for (size_t i = 0; i != strides.size(); i++) {
      PyObject* s = torch::toPyObject(strides[i]);
      if (!s) throw python_error();
      PyTuple_SET_ITEM(tuple.get(), i, s);
    }
    return tuple.release();
  }
  else if (r.idx == 2) {
    return wrap(self_.stride(r.dimname(0)));
  }
  Py_RETURN_NONE;
  END_HANDLE_TH_ERRORS
}

// implemented on the python object to avoid dispatch overhead
static PyObject * THPVariable_get_device(PyObject* self_, PyObject* args)
{
  HANDLE_TH_ERRORS
  if (check_has_torch_function(self_)) {
    return handle_torch_function(self_, "get_device", args, nullptr);
  }
  auto& self = THPVariable_Unpack(self_);
  return wrap(self.get_device());
  END_HANDLE_TH_ERRORS
}

static PyObject * THPVariable_has_names(PyObject* self_, PyObject* args)
{
  HANDLE_TH_ERRORS
  if (check_has_torch_function(self_)) {
    return handle_torch_function(self_, "has_names", args);
  }
  auto& self = THPVariable_Unpack(self_);
  return wrap(self.has_names());
  END_HANDLE_TH_ERRORS
}

// implemented on the python object to avoid dispatch overhead
static PyObject * THPVariable_data_ptr(PyObject* self_, PyObject* args)
{
  HANDLE_TH_ERRORS
  if (check_has_torch_function(self_)) {
    return handle_torch_function(self_, "data_ptr", args);
  }
  auto& self = THPVariable_Unpack(self_);
  return wrap(self.data_ptr());
  END_HANDLE_TH_ERRORS
}

// implemented on the python object to avoid dispatch overhead
static PyObject * THPVariable_storage_offset(PyObject* self_, PyObject* args)
{
  HANDLE_TH_ERRORS
  if (check_has_torch_function(self_)) {
    return handle_torch_function(self_, "storage_offset");
  }
  auto& self = THPVariable_Unpack(self_);
  return py::cast(self.sym_storage_offset()).release().ptr();
  END_HANDLE_TH_ERRORS
}

// implemented on the python object to avoid dispatch overhead
static PyObject * THPVariable_dim(PyObject* self, PyObject* args)
{
   HANDLE_TH_ERRORS
   if (check_has_torch_function(self)) {
     return handle_torch_function(self, "dim", args);
   }
   auto& self_ = THPVariable_Unpack(self);
   return THPUtils_packInt64(self_.dim());
   END_HANDLE_TH_ERRORS
}

// implemented on the python object to avoid dispatch overhead
static PyObject * THPVariable_numel(PyObject* self, PyObject* args)
{
   HANDLE_TH_ERRORS
   if (check_has_torch_function(self)) {
     return handle_torch_function(self, "numel", args);
   }
   auto& self_ = THPVariable_Unpack(self);
   if (jit::tracer::isTracing()) {
     return wrap(jit::tracer::getNumelOf(self_));
   } else {
     return py::cast(self_.sym_numel()).release().ptr();
   }
   END_HANDLE_TH_ERRORS
}

static Tensor dispatch_contiguous(const Tensor & self, at::MemoryFormat memory_format) {
  pybind11::gil_scoped_release no_gil;
  OptionalDeviceGuard device_guard(device_of(self));
  return self.contiguous(memory_format);
}

static PyObject * THPVariable_contiguous(PyObject* self, PyObject* args, PyObject* kwargs)
{
  HANDLE_TH_ERRORS
  static PythonArgParser parser({
    "contiguous(*, MemoryFormat memory_format=contiguous_format)",
  });
  ParsedArgs<1> parsed_args;
  auto r = parser.parse(self, args, kwargs, parsed_args);

  if(r.has_torch_function()){
    return handle_torch_function(r, self, args, kwargs, THPVariableClass, "torch.Tensor");
  }

  auto& self_ = THPVariable_Unpack(self);
  auto memory_format = r.memoryformat(0);
  // avoids touching the GIL or current device if self is already contiguous
  if (self_.is_contiguous(memory_format)) {
    // NOTE: this logic is duplicated from VariableType.cpp. Since we need to
    // record this call to contiguous() in the trace regardless of whether
    // we actually call contiguous here, we need to record this information
    // manually.
    if (jit::tracer::isTracing()) {
      auto tracer_state = jit::tracer::getTracingState();
      auto op_name = c10::Symbol::fromQualString("aten::contiguous");
      auto node = tracer_state->createNode(op_name, /*num_outputs=*/0);
      jit::tracer::recordSourceLocation(node);
      jit::tracer::addInputs(node, "self", self_);
      jit::tracer::addInputs(node, "memory_format", memory_format);
      tracer_state->insertNode(node);
      jit::tracer::addOutput(node, self_);
    }
    Py_INCREF(self);
    return self;
  }
  return THPVariable_Wrap(dispatch_contiguous(self_, memory_format));
  END_HANDLE_TH_ERRORS
}

static Tensor dispatch_copy_(const Tensor & self, const Tensor & other, bool non_blocking) {
  pybind11::gil_scoped_release no_gil;
  OptionalDeviceGuard device_guard(device_of(self));
  return self.copy_(other, non_blocking);
}

 static PyObject * THPVariable_copy_(PyObject* self, PyObject* args, PyObject* kwargs)
{
  HANDLE_TH_ERRORS
  static PythonArgParser parser({
    "copy_(Tensor other, bool non_blocking=False)",
    "copy_(Tensor other, bool async=False)|deprecated"
  });
  auto& self_ = THPVariable_Unpack(self);
  ParsedArgs<2> parsed_args;
  auto r = parser.parse(self, args, kwargs, parsed_args);

  if(r.has_torch_function()){
    return handle_torch_function(r, self, args, kwargs, THPVariableClass, "torch.Tensor");
  }

  return THPVariable_Wrap(dispatch_copy_(self_, r.tensor(0), r.toBool(1)));
  END_HANDLE_TH_ERRORS
}

static double dispatch_to_CDouble(const Tensor & self) {
  pybind11::gil_scoped_release no_gil;
  OptionalDeviceGuard device_guard(device_of(self));
  if (self.sym_numel() != 1) {
    throw ValueError("only one element tensors can be converted to Python scalars");
  }
  return self.item<double>();
}

static c10::complex<double> dispatch_to_CComplexDouble(const Tensor & self) {
  pybind11::gil_scoped_release no_gil;
  OptionalDeviceGuard device_guard(device_of(self));
  if (self.sym_numel() != 1) {
    throw ValueError("only one element tensors can be converted to Python scalars");
  }
  return self.item<c10::complex<double>>();
}

static int64_t dispatch_to_CLong(const Tensor & self) {
  pybind11::gil_scoped_release no_gil;
  OptionalDeviceGuard device_guard(device_of(self));
  if (self.sym_numel() != 1) {
    throw ValueError("only one element tensors can be converted to Python scalars");
  }
  return self.item<int64_t>();
}

static PyObject * THPVariable_float_scalar(PyObject* self, PyObject* args) {
  HANDLE_TH_ERRORS
  if (check_has_torch_function(self)) {
    return handle_torch_function(self, "__float__", args);
  }
  jit::tracer::warn("Converting a tensor to a Python float", jit::tracer::WARN_PYTHON_DATAFLOW);
  auto& self_ = THPVariable_Unpack(self);
  return wrap(dispatch_to_CDouble(self_));
  END_HANDLE_TH_ERRORS
}

static PyObject * THPVariable_complex_scalar(PyObject* self, PyObject* args) {
  HANDLE_TH_ERRORS
  if (check_has_torch_function(self)) {
    return handle_torch_function(self, "__complex__", args);
  }
  jit::tracer::warn("Converting a tensor to a Python complex", jit::tracer::WARN_PYTHON_DATAFLOW);
  auto& self_ = THPVariable_Unpack(self);
  return wrap(dispatch_to_CComplexDouble(self_));
  END_HANDLE_TH_ERRORS
}

static PyObject * THPVariable_integral_scalar(PyObject* self, PyObject* args) {
  HANDLE_TH_ERRORS
  if (check_has_torch_function(self)) {
    return handle_torch_function(self, "__int__", args);
  }
  jit::tracer::warn("Converting a tensor to a Python integer", jit::tracer::WARN_PYTHON_DATAFLOW);
  auto& self_ = THPVariable_Unpack(self);
  if (isFloatingType(self_.scalar_type())) {
    // we can't dispatch to item<int64_t> here because we want to avoid ATen overflow checks;
    // the python integral type (long in python2) can't overflow.
    return THPUtils_packDoubleAsInt(dispatch_to_CDouble(self_));
  } else {
    return wrap(dispatch_to_CLong(self_));
  }
  END_HANDLE_TH_ERRORS
}

// This is the __index__ function in Python which is similar to __int__, but
// called when used as a slice.
static PyObject * THPVariable_index_scalar(PyObject* self, PyObject* args) {
  HANDLE_TH_ERRORS
  if (check_has_torch_function(self)) {
    return handle_torch_function(self, "__index__", args);
  }
  auto& self_ = THPVariable_Unpack(self);
  // TODO: change the condition to `self_.dim() != 0` once we expose scalars
  // in PyTorch.
  if (!isIntegralType(self_.scalar_type(), /*includeBool=*/true) || self_.sym_numel() != 1) {
    throw TypeError("only integer tensors of a single element can be converted to an index");
  }
  return wrap(dispatch_to_CLong(self_));
  END_HANDLE_TH_ERRORS
}

static Tensor dispatch_invert(const Tensor & self) {
  pybind11::gil_scoped_release no_gil;
  OptionalDeviceGuard device_guard(device_of(self));
  return self.bitwise_not();
}

static PyObject * THPVariable_invert(PyObject* self, PyObject* args) {
  HANDLE_TH_ERRORS
  if (check_has_torch_function(self)) {
    return handle_torch_function(self, "__invert__", args);
  }
  auto& self_ = THPVariable_Unpack(self);
  if (!isIntegralType(self_.scalar_type(), /*includeBool=*/true)) {
    throw TypeError("~ (operator.invert) is only implemented on integer and Boolean-type tensors");
  }
  return THPVariable_Wrap(dispatch_invert(self_));
  END_HANDLE_TH_ERRORS
}

static Tensor dispatch_to(const Tensor & self, Device device, bool non_blocking, bool copy, c10::optional<c10::MemoryFormat> optional_memory_format) {
  pybind11::gil_scoped_release no_gil;
  // NOTE: this is where we record aten::to in the graph during tracing. However, the behavior of aten::to
  // is different with respect to TensorOptions fields that are not present: aten::to inherits fields that
  // are missing from the self argument while the tracer assumes that they should be populated with the
  // default values (eg. float for scalar type). By explicitly copying over the tensor options here we fully
  // specify all tensor options and thus record the proper trace
  return self.to(self.options().device(device).memory_format(optional_memory_format), non_blocking, copy);
}

static Tensor dispatch_to(const Tensor & self, bool non_blocking, bool copy, c10::optional<c10::MemoryFormat> optional_memory_format) {
  AutoNoGIL no_gil;
  return self.to(self.options().memory_format(optional_memory_format), non_blocking, copy);
}

static Tensor dispatch_to(const Tensor & self, ScalarType dtype, bool non_blocking, bool copy, c10::optional<c10::MemoryFormat> optional_memory_format) {
  pybind11::gil_scoped_release no_gil;
  // TODO: Make this call the TensorOptions version, maybe?
  return self.to(dtype, non_blocking, copy, optional_memory_format);
}

static Tensor dispatch_to(const Tensor & self, Device device, ScalarType dtype, bool non_blocking, bool copy, c10::optional<c10::MemoryFormat> optional_memory_format) {
  pybind11::gil_scoped_release no_gil;
  // TODO: Make this call the TensorOptions version, maybe?
  return self.to(device, dtype, non_blocking, copy, optional_memory_format);
}

static PyObject * THPVariable_cpu(PyObject* self, PyObject* args, PyObject* kwargs)
{
   HANDLE_TH_ERRORS
   static PythonArgParser parser({
     "cpu(*, MemoryFormat? memory_format=None)"
   });
   auto& self_ = THPVariable_Unpack(self);
   ParsedArgs<1> parsed_args;
   auto r = parser.parse(self, args, kwargs, parsed_args);

   if(r.has_torch_function()){
    return handle_torch_function(r, self, args, kwargs, THPVariableClass, "torch.Tensor");
    }

   auto opt_memory_format = r.memoryformatOptional(0);
   return THPVariable_Wrap(dispatch_to(self_, at::Device(at::DeviceType::CPU), false, false, opt_memory_format));
   END_HANDLE_TH_ERRORS
}

static Tensor dispatch_nonzero(const Tensor & self) {
  pybind11::gil_scoped_release no_gil;
  OptionalDeviceGuard device_guard(device_of(self));
  return self.nonzero();
}

static std::vector<Tensor> dispatch_nonzero_numpy(const Tensor & self) {
  pybind11::gil_scoped_release no_gil;
  OptionalDeviceGuard device_guard(device_of(self));
  return self.nonzero_numpy();
}

static PyObject * THPVariable_nonzero(PyObject* self, PyObject* args, PyObject* kwargs)
{
  HANDLE_TH_ERRORS
  static PythonArgParser parser({
    "nonzero()",
    "nonzero(*, bool as_tuple)",
  });
  auto& self_ = THPVariable_Unpack(self);
  ParsedArgs<2> parsed_args;
  auto r = parser.parse(self, args, kwargs, parsed_args);

  if(r.has_torch_function()){
    return handle_torch_function(r, self, args, kwargs, THPVariableClass, "torch.Tensor");
  }

  if (r.idx == 0 || (r.idx == 1 && !r.toBool(0))) {
    return wrap(dispatch_nonzero(self_));
  } else {
    return wrap(dispatch_nonzero_numpy(self_));
  }
  END_HANDLE_TH_ERRORS
}

static PyObject * THPVariable_cuda(PyObject* self, PyObject* args, PyObject* kwargs)
{
  HANDLE_TH_ERRORS
  static PythonArgParser parser({
    "cuda(Device? device=None, bool non_blocking=False, *, MemoryFormat? memory_format=None)",
    "cuda(Device? device=None, bool async=False, *, MemoryFormat? memory_format=None)|deprecated"
  });
  auto& self_ = THPVariable_Unpack(self);
  ParsedArgs<3> parsed_args;
  auto r = parser.parse(self, args, kwargs, parsed_args);

  if(r.has_torch_function()){
    return handle_torch_function(r, self, args, kwargs, THPVariableClass, "torch.Tensor");
  }

  auto device = r.isNone(0) ? at::Device(at::DeviceType::CUDA) : r.device(0);
  auto opt_memory_format = r.memoryformatOptional(2);
  TORCH_CHECK(device.is_cuda(), "Invalid device, must be cuda device");
  torch::utils::cuda_lazy_init();
  return THPVariable_Wrap(dispatch_to(self_, device, r.toBool(1), false, opt_memory_format));
  END_HANDLE_TH_ERRORS
}

static PyObject * THPVariable_xpu(PyObject* self, PyObject* args, PyObject* kwargs)
{
  HANDLE_TH_ERRORS
  static PythonArgParser parser({
    "xpu(Device? device=None, bool non_blocking=False, *, MemoryFormat? memory_format=None)",
    "xpu(Device? device=None, bool async=False, *, MemoryFormat? memory_format=None)|deprecated"
  });
  auto& self_ = THPVariable_Unpack(self);
  ParsedArgs<3> parsed_args;
  auto r = parser.parse(self, args, kwargs, parsed_args);

  if (r.has_torch_function()) {
    return handle_torch_function(r, self, args, kwargs, THPVariableClass, "torch.Tensor");
  }

  auto device = r.isNone(0) ? at::Device(at::DeviceType::XPU) : r.device(0);
  auto opt_memory_format = r.memoryformatOptional(2);
  TORCH_CHECK(device.is_xpu(), "Invalid device, must be xpu device");
  return THPVariable_Wrap(dispatch_to(self_, device, r.toBool(1), false, opt_memory_format));
  END_HANDLE_TH_ERRORS
}

static PyObject * THPVariable_ipu(PyObject* self, PyObject* args, PyObject* kwargs)
{
  HANDLE_TH_ERRORS
  static PythonArgParser parser({
    "ipu(Device? device=None, bool non_blocking=False, *, MemoryFormat? memory_format=None)",
    "ipu(Device? device=None, bool async=False, *, MemoryFormat? memory_format=None)|deprecated"
  });
  auto& self_ = THPVariable_Unpack(self);
  ParsedArgs<3> parsed_args;
  auto r = parser.parse(self, args, kwargs, parsed_args);

  if (r.has_torch_function()) {
    return handle_torch_function(r, self, args, kwargs, THPVariableClass, "torch.Tensor");
  }

  auto device = r.isNone(0) ? at::Device(at::DeviceType::IPU) : r.device(0);
  auto opt_memory_format = r.memoryformatOptional(2);
  TORCH_CHECK(device.is_ipu(), "Invalid device, must be ipu device");
  return THPVariable_Wrap(dispatch_to(self_, device, r.toBool(1), false, opt_memory_format));
  END_HANDLE_TH_ERRORS
}

static PyObject * THPVariable_to_type(PyObject* self, ScalarType scalarType, c10::optional<c10::MemoryFormat> optional_memory_format) {
  HANDLE_TH_ERRORS
  auto& self_ = THPVariable_Unpack(self);
  return THPVariable_Wrap(dispatch_to(self_, scalarType, false, false, optional_memory_format));
  END_HANDLE_TH_ERRORS
}

static PyObject * THPVariable_byte(PyObject* self, PyObject* args, PyObject* kwargs)  {
  HANDLE_TH_ERRORS
  static PythonArgParser parser({
    "byte(*, MemoryFormat? memory_format=None)"
  });
  ParsedArgs<1> parsed_args;
  auto r = parser.parse(self, args, kwargs, parsed_args);

  if(r.has_torch_function()){
    return handle_torch_function(r, self, args, kwargs, THPVariableClass, "torch.Tensor");
  }

  auto opt_memory_format = r.memoryformatOptional(0);
  return THPVariable_to_type(self, ScalarType::Byte, opt_memory_format);
  END_HANDLE_TH_ERRORS
}

static PyObject * THPVariable_char(PyObject* self, PyObject* args, PyObject* kwargs)  {
  HANDLE_TH_ERRORS
  static PythonArgParser parser({
    "char(*, MemoryFormat? memory_format=None)"
  });
  ParsedArgs<1> parsed_args;
  auto r = parser.parse(self, args, kwargs, parsed_args);

  if(r.has_torch_function()){
    return handle_torch_function(r, self, args, kwargs, THPVariableClass, "torch.Tensor");
  }

  auto opt_memory_format = r.memoryformatOptional(0);
  return THPVariable_to_type(self, ScalarType::Char, opt_memory_format);
  END_HANDLE_TH_ERRORS
}

static PyObject * THPVariable_double(PyObject* self, PyObject* args, PyObject* kwargs) {
  HANDLE_TH_ERRORS
  static PythonArgParser parser({
    "double(*, MemoryFormat? memory_format=None)"
  });
  ParsedArgs<1> parsed_args;
  auto r = parser.parse(self, args, kwargs, parsed_args);

  if(r.has_torch_function()){
    return handle_torch_function(r, self, args, kwargs, THPVariableClass, "torch.Tensor");
  }

  auto opt_memory_format = r.memoryformatOptional(0);
  return THPVariable_to_type(self, ScalarType::Double, opt_memory_format);
  END_HANDLE_TH_ERRORS
}

static PyObject * THPVariable_float(PyObject* self, PyObject* args, PyObject* kwargs) {
  HANDLE_TH_ERRORS
  static PythonArgParser parser({
    "float(*, MemoryFormat? memory_format=None)"
  });
  ParsedArgs<1> parsed_args;
  auto r = parser.parse(self, args, kwargs, parsed_args);

  if(r.has_torch_function()){
    return handle_torch_function(r, self, args, kwargs, THPVariableClass, "torch.Tensor");
  }

  auto opt_memory_format = r.memoryformatOptional(0);
  return THPVariable_to_type(self, ScalarType::Float, opt_memory_format);
  END_HANDLE_TH_ERRORS
}

static PyObject * THPVariable_cdouble(PyObject* self, PyObject* args, PyObject* kwargs) {
  HANDLE_TH_ERRORS
  static PythonArgParser parser({
    "cdouble(*, MemoryFormat? memory_format=None)"
  });
  ParsedArgs<1> parsed_args;
  auto r = parser.parse(self, args, kwargs, parsed_args);

  if(r.has_torch_function()){
    return handle_torch_function(r, self, args, kwargs, THPVariableClass, "torch.Tensor");
  }

  auto opt_memory_format = r.memoryformatOptional(0);
  return THPVariable_to_type(self, ScalarType::ComplexDouble, opt_memory_format);
  END_HANDLE_TH_ERRORS
}

static PyObject * THPVariable_cfloat(PyObject* self, PyObject* args, PyObject* kwargs) {
  HANDLE_TH_ERRORS
  static PythonArgParser parser({
    "cfloat(*, MemoryFormat? memory_format=None)"
  });
  ParsedArgs<1> parsed_args;
  auto r = parser.parse(self, args, kwargs, parsed_args);

  if(r.has_torch_function()){
    return handle_torch_function(r, self, args, kwargs, THPVariableClass, "torch.Tensor");
  }

  auto opt_memory_format = r.memoryformatOptional(0);
  return THPVariable_to_type(self, ScalarType::ComplexFloat, opt_memory_format);
  END_HANDLE_TH_ERRORS
}

static PyObject * THPVariable_half(PyObject* self, PyObject* args, PyObject* kwargs) {
  HANDLE_TH_ERRORS
  static PythonArgParser parser({
    "half(*, MemoryFormat? memory_format=None)"
  });
  ParsedArgs<1> parsed_args;
  auto r = parser.parse(self, args, kwargs, parsed_args);

  if(r.has_torch_function()){
    return handle_torch_function(r, self, args, kwargs, THPVariableClass, "torch.Tensor");
  }

  auto opt_memory_format = r.memoryformatOptional(0);
  return THPVariable_to_type(self, ScalarType::Half, opt_memory_format);
  END_HANDLE_TH_ERRORS
}

static PyObject * THPVariable_int(PyObject* self, PyObject* args, PyObject* kwargs) {
  HANDLE_TH_ERRORS
  static PythonArgParser parser({
    "int(*, MemoryFormat? memory_format=None)"
  });
  ParsedArgs<1> parsed_args;
  auto r = parser.parse(self, args, kwargs, parsed_args);

  if(r.has_torch_function()){
    return handle_torch_function(r, self, args, kwargs, THPVariableClass, "torch.Tensor");
  }

  auto opt_memory_format = r.memoryformatOptional(0);
  return THPVariable_to_type(self, ScalarType::Int, opt_memory_format);
  END_HANDLE_TH_ERRORS
}

static PyObject * THPVariable_long(PyObject* self, PyObject* args, PyObject* kwargs) {
  HANDLE_TH_ERRORS
  static PythonArgParser parser({
    "long(*, MemoryFormat? memory_format=None)"
  });
  ParsedArgs<1> parsed_args;
  auto r = parser.parse(self, args, kwargs, parsed_args);

  if(r.has_torch_function()){
    return handle_torch_function(r, self, args, kwargs, THPVariableClass, "torch.Tensor");
  }

  auto opt_memory_format = r.memoryformatOptional(0);
  return THPVariable_to_type(self, ScalarType::Long, opt_memory_format);
  END_HANDLE_TH_ERRORS
}

static PyObject * THPVariable_short(PyObject* self, PyObject* args, PyObject* kwargs) {
  HANDLE_TH_ERRORS
  static PythonArgParser parser({
    "short(*, MemoryFormat? memory_format=None)"
  });
  ParsedArgs<1> parsed_args;
  auto r = parser.parse(self, args, kwargs, parsed_args);

  if(r.has_torch_function()){
    return handle_torch_function(r, self, args, kwargs, THPVariableClass, "torch.Tensor");
  }

  auto opt_memory_format = r.memoryformatOptional(0);
  return THPVariable_to_type(self, ScalarType::Short, opt_memory_format);
  END_HANDLE_TH_ERRORS
}

static PyObject * THPVariable_bool(PyObject* self, PyObject* args, PyObject* kwargs) {
  HANDLE_TH_ERRORS
  static PythonArgParser parser({
    "bool(*, MemoryFormat? memory_format=None)"
  });
  ParsedArgs<1> parsed_args;
  auto r = parser.parse(self, args, kwargs, parsed_args);

  if(r.has_torch_function()){
    return handle_torch_function(r, self, args, kwargs, THPVariableClass, "torch.Tensor");
  }

  auto opt_memory_format = r.memoryformatOptional(0);
  return THPVariable_to_type(self, ScalarType::Bool, opt_memory_format);
  END_HANDLE_TH_ERRORS
}

static PyObject * THPVariable_bfloat16(PyObject* self, PyObject* args, PyObject* kwargs) {
  HANDLE_TH_ERRORS
  static PythonArgParser parser({
    "bfloat16(*, MemoryFormat? memory_format=None)"
  });
  ParsedArgs<1> parsed_args;
  auto r = parser.parse(self, args, kwargs, parsed_args);

  if(r.has_torch_function()){
    return handle_torch_function(r, self, args, kwargs, THPVariableClass, "torch.Tensor");
  }

  auto opt_memory_format = r.memoryformatOptional(0);
  return THPVariable_to_type(self, ScalarType::BFloat16, opt_memory_format);
  END_HANDLE_TH_ERRORS
}

static PyObject * THPVariable_element_size(PyObject* self, PyObject* args)
{
  HANDLE_TH_ERRORS
  if (check_has_torch_function(self)) {
    return handle_torch_function(self, "element_size", args);
  }
  auto& self_ = THPVariable_Unpack(self);
  return THPUtils_packInt64(self_.element_size());
  END_HANDLE_TH_ERRORS
}

// implemented on the python object bc PyObjects not declarable in native_functions.yaml
// See: ATen/native/README.md for more context
static PyObject * THPVariable_numpy(PyObject* self, PyObject* args, PyObject* kwargs)
{
  HANDLE_TH_ERRORS
  static PythonArgParser parser({
    "numpy(*, bool force=False)"
  });
  auto& self_ = THPVariable_Unpack(self);
  ParsedArgs<1> parsed_args;
  auto r = parser.parse(self, args, kwargs, parsed_args);

  if (r.has_torch_function()) {
    return handle_torch_function(r, self, args, kwargs, THPVariableClass, "torch.Tensor");
  }

  jit::tracer::warn("Converting a tensor to a NumPy array", jit::tracer::WARN_PYTHON_DATAFLOW);
  return torch::utils::tensor_to_numpy(self_, r.toBool(0));
  END_HANDLE_TH_ERRORS
}

static PyObject * THPVariable_requires_grad_(PyObject* self, PyObject* args, PyObject* kwargs)
{
  HANDLE_TH_ERRORS
  static PythonArgParser parser({
    "requires_grad_(bool requires_grad=True)",
  });
  auto& self_ = THPVariable_Unpack(self);
  ParsedArgs<1> parsed_args;
  auto r = parser.parse(self, args, kwargs, parsed_args);

  if(r.has_torch_function()){
    return handle_torch_function(r, self, args, kwargs, THPVariableClass, "torch.Tensor");
  }

  // temporary hack to improve functorch UX.
  const auto& functorch_tls = at::functorch::functorchTLSAccessor();
  if (functorch_tls) {
    functorch_tls->checkSupportsInplaceRequiresGrad();
  }

  auto requires_grad = r.toBool(0);
  // should we throw if requires_grad is true?  var.requires_grad = True throws here
  // but it's nice to let this be a no-op.
  if (!self_.is_leaf() && !requires_grad) {
    throw std::runtime_error(autograd::utils::requires_grad_leaf_error(requires_grad));
  }
  if (requires_grad && ! isDifferentiableType(at::typeMetaToScalarType(self_.dtype()))) {
    throw std::runtime_error("only Tensors of floating point dtype can require gradients");
  }
  self_.set_requires_grad(requires_grad);
  return THPVariable_Wrap(self_);
  END_HANDLE_TH_ERRORS
}

inline bool dispatch_is_contiguous(const Tensor & self, MemoryFormat memory_format) {
  return self.is_contiguous(memory_format);
}

// implemented on the python object to avoid dispatch overhead
static PyObject * THPVariable_is_contiguous(PyObject* self_, PyObject* args, PyObject* kwargs)
{
  HANDLE_TH_ERRORS
  static PythonArgParser parser({
    "is_contiguous(*, MemoryFormat memory_format=contiguous_format)",
  });
  ParsedArgs<1> parsed_args;
  auto r = parser.parse(self_, args, kwargs, parsed_args);

  if(r.has_torch_function()){
    return handle_torch_function(r, self_, args, kwargs, PyObject_Type(self_), "torch.Tensor");
  }

  auto memory_format = r.memoryformat(0);
  auto& self = THPVariable_Unpack(self_);
  return wrap(dispatch_is_contiguous(self, memory_format));
  END_HANDLE_TH_ERRORS
}

// implemented on the python object to avoid dispatch overhead
static PyObject * THPVariable_item(PyObject* self, PyObject* args)
{
  HANDLE_TH_ERRORS
  if (check_has_torch_function(self)) {
    return handle_torch_function(self, "item", args);
  }
  jit::tracer::warn("Converting a tensor to a Python number", jit::tracer::WARN_PYTHON_DATAFLOW);
  auto& self_ = THPVariable_Unpack(self);
  auto dispatch_item_ = [](const Tensor& self) -> at::Scalar {
    pybind11::gil_scoped_release no_gil;
    return self.item();
  };
  return py::cast(dispatch_item_(self_)).release().ptr();
  END_HANDLE_TH_ERRORS
}

// implemented on the python object bc no support for first class functions in native_functions.yaml
// See: ATen/native/README.md for more context
static PyObject * THPVariable_map_(PyObject* self, PyObject* args, PyObject* kwargs)
{
  HANDLE_TH_ERRORS
  static PythonArgParser parser({ "map_(Tensor other, PyObject* callable)" });
  auto& self_ = THPVariable_Unpack(self);
  ParsedArgs<2> parsed_args;
  auto r = parser.parse(self, args, kwargs, parsed_args);

  if(r.has_torch_function()){
    return handle_torch_function(r, self, args, kwargs, THPVariableClass, "torch.Tensor");
  }

  Variable other = r.tensor(0);
  if (self_.requires_grad() || other.requires_grad()) {
    throw std::runtime_error(
        "Can't call map_() on Variable that requires grad. Use "
        "var.detach().map_() instead.");
  }
  TORCH_CHECK(
      !self_.unsafeGetTensorImpl()->is_python_dispatch() && !other.unsafeGetTensorImpl()->is_python_dispatch(),
      ".map_ is not supported for tensor subclasses.");

  return THPVariable_Wrap(torch::utils::map_(self_, other, r.pyobject(1)));
  END_HANDLE_TH_ERRORS
}

// implemented on the python object bc no support for first class functions in native_functions.yaml
// See: ATen/native/README.md for more context
static PyObject * THPVariable_map2_(PyObject* self, PyObject* args, PyObject* kwargs)
{
  HANDLE_TH_ERRORS
  static PythonArgParser parser({ "map2_(Tensor x, Tensor y, PyObject* callable)" });
  auto& self_ = THPVariable_Unpack(self);
  ParsedArgs<3> parsed_args;
  auto r = parser.parse(self, args, kwargs, parsed_args);

  if(r.has_torch_function()){
    return handle_torch_function(r, self, args, kwargs, THPVariableClass, "torch.Tensor");
  }

  Variable x = r.tensor(0);
  Variable y = r.tensor(1);
  if (self_.requires_grad() || x.requires_grad() || y.requires_grad()) {
    throw std::runtime_error(
        "Can't call map2_() on Variable that requires grad. Use "
        "var.detach().map2_() instead.");
  }
  TORCH_CHECK(
      !x.unsafeGetTensorImpl()->is_python_dispatch() && !y.unsafeGetTensorImpl()->is_python_dispatch(),
      ".map2_ is not supported for tensor subclasses.");
  return THPVariable_Wrap(torch::utils::map2_(self_, x, y, r.pyobject(2)));
  END_HANDLE_TH_ERRORS
}

static PyObject * THPVariable_new(PyObject* self, PyObject* args, PyObject* kwargs)
{
  HANDLE_TH_ERRORS
  if (check_has_torch_function(self)) {
    return handle_torch_function(self, "new", args, kwargs);
  }
  auto& self_ = THPVariable_Unpack(self);
  OptionalDeviceGuard device_guard(device_of(self_));
  return THPVariable_Wrap(torch::utils::legacy_tensor_new(legacyExtractDispatchKey(self_), self_.scalar_type(), args, kwargs));
  END_HANDLE_TH_ERRORS
}

static PyObject * THPVariable_new_tensor(PyObject* self, PyObject* args, PyObject* kwargs)
{
  HANDLE_TH_ERRORS
  if (check_has_torch_function(self)) {
    return handle_torch_function(self, "new_tensor", args, kwargs);
  }
  auto& self_ = THPVariable_Unpack(self);
  OptionalDeviceGuard device_guard(device_of(self_));
  return THPVariable_Wrap(torch::utils::new_tensor(legacyExtractDispatchKey(self_), self_.scalar_type(), args, kwargs));
  END_HANDLE_TH_ERRORS
}

static PyObject * THPVariable_storage(PyObject* self, PyObject* arg)
{
  HANDLE_TH_ERRORS
  if (check_has_torch_function(self)) {
    return handle_torch_function(self, "untyped_storage");
  }

<<<<<<< HEAD
=======
  // Note [Python Storages for Tensor Subclasses]
>>>>>>> 9089239c
  // For tensor subclasses that are traceable,
  // we need to be able to track aliasing of subclasses in AOTAutograd.
  // __tensor_flatten__/__tensor_unflatten__ are part of the contract
  // for "declaring your subclass to be traceable",
  // So we detect this situation and allow python storage objects to be returned.
  // In the future we could think about making subclass storages always visible in python,
  // although it has some footguns (you can use them to loosely track aliasing,
  // but they don't have a valid data pointer).
  py::object maybe_tensor_flatten = PyObject_FastGetAttrString(self, "__tensor_flatten__");
  py::object maybe_tensor_unflatten = PyObject_FastGetAttrString(self, "__tensor_unflatten__");
  auto is_traceable_subclass = maybe_tensor_flatten && maybe_tensor_unflatten;

  auto& self_ = THPVariable_Unpack(self);
<<<<<<< HEAD
  return createPyObject(self_.storage(), /*always_create_storage=*/is_traceable_subclass);
=======
  return createPyObject(self_.storage(), /*always_create_python_storage=*/is_traceable_subclass);
>>>>>>> 9089239c
  END_HANDLE_TH_ERRORS
}

static PyObject * THPVariable_to(PyObject* self, PyObject* args, PyObject* kwargs)
{
  HANDLE_TH_ERRORS
  static PythonArgParser parser({
    "to(Device device=None, ScalarType dtype=None, bool non_blocking=False, bool copy=False, *, MemoryFormat? memory_format=None)",
    "to(ScalarType dtype, bool non_blocking=False, bool copy=False, *, MemoryFormat? memory_format=None)",
    "to(Tensor tensor, bool non_blocking=False, bool copy=False, *, MemoryFormat? memory_format=None)",
  });
  ParsedArgs<5> parsed_args;
  auto r = parser.parse(self, args, kwargs, parsed_args);
  if (r.has_torch_function()) {
    return handle_torch_function(r, self, args, kwargs, THPVariableClass, "torch.Tensor");
  }
  auto parsed = parse_to_conversion(r, /*allow_copy*/ true);
  auto& device = std::get<0>(parsed);
  auto& scalarType = std::get<1>(parsed);
  auto non_blocking = std::get<2>(parsed);
  auto copy = std::get<3>(parsed);
  auto opt_memory_format = std::get<4>(parsed);
  auto& self_ = THPVariable_Unpack(self);
  if (device && device->is_cuda()) {
    torch::utils::cuda_lazy_init();
  }
  if (!device && !scalarType && !copy && !opt_memory_format.has_value()) {
    Py_INCREF(self);
    return self;
  } else if (!device && !scalarType) {
    return THPVariable_Wrap(
        dispatch_to(self_, non_blocking, copy, opt_memory_format));
  } else if (!device) {
    return THPVariable_Wrap(dispatch_to(self_, *scalarType, non_blocking, copy, opt_memory_format));
  } else if (!scalarType) {
    return THPVariable_Wrap(dispatch_to(self_, *device, non_blocking, copy, opt_memory_format));
  } else {
    return THPVariable_Wrap(dispatch_to(self_, *device, *scalarType, non_blocking, copy, opt_memory_format));
  }
  Py_RETURN_NONE;
  END_HANDLE_TH_ERRORS
}

// implemented on the python object b/c arbitrarily nested list not declarable in native_functions.yaml
// See: ATen/native/README.md for more context
static PyObject * THPVariable_tolist(PyObject* self, PyObject* args)
{
  HANDLE_TH_ERRORS
  if (check_has_torch_function(self)) {
    return handle_torch_function(self, "tolist", args);
  }
  jit::tracer::warn("Converting a tensor to a Python list", jit::tracer::WARN_PYTHON_DATAFLOW);
  auto self_ = THPVariable_Unpack(self);
  return torch::utils::tensor_to_list(self_);
  END_HANDLE_TH_ERRORS
}

static PyObject * THPVariable_type(PyObject* self, PyObject* args, PyObject* kwargs)
{
  HANDLE_TH_ERRORS
  static PythonArgParser parser({
    "type(PyObject* dtype=None, bool non_blocking=False, *, MemoryFormat? memory_format=None)",
    "type(PyObject* dtype=None, bool async=False, *, MemoryFormat? memory_format=None)|deprecated"
  });
  auto& self_ = THPVariable_Unpack(self);
  ParsedArgs<3> parsed_args;
  auto r = parser.parse(self, args, kwargs, parsed_args);

  if(r.has_torch_function()){
    return handle_torch_function(r, self, args, kwargs, THPVariableClass, "torch.Tensor");
  }

  if (r.isNone(0)) {
    return THPUtils_packString(torch::utils::options_to_string(self_.options()));
  }
  auto obj = r.pyobject(0);
  auto opt_memory_format = r.memoryformatOptional(2);
  std::string type_name;
  bool is_dtype = false;
  if (PyType_Check(obj)) {
    if (obj == THPVariableClass) {
      type_name = "torch.Tensor";
    } else {
      type_name = ((PyTypeObject*)obj)->tp_name;
    }
  } else if (THPUtils_checkString(obj)) {
    type_name = THPUtils_unpackString(obj);
  } else if (THPDtype_Check(obj)) {
    is_dtype = true;
  } else {
    throw TypeError("dtype must be a type, str, or dtype object");
  }
  ScalarType scalar_type;
  Device device = self_.device();
  if (is_dtype) {
    scalar_type = r.scalartype(0);
  } else {
    at::TensorOptions options = torch::utils::options_from_string(type_name);
    scalar_type = at::typeMetaToScalarType(options.dtype());
    auto device_type = options.device().type();
    if (device_type != device.type()) {
      device = at::Device(device_type);
    }
  }
  if (device.is_cuda()) {
    torch::utils::cuda_lazy_init();
  }
  return THPVariable_Wrap(dispatch_to(self_, device, scalar_type, /*non_blocking=*/ r.toBool(1), /*copy=*/ false, opt_memory_format));
  END_HANDLE_TH_ERRORS
}

// generated methods start here

${py_methods}

static PyObject * THPVariable_bool_scalar(PyObject* self, PyObject* args) {
  if (check_has_torch_function(self)) {
    HANDLE_TH_ERRORS
    return handle_torch_function(self, "__bool__", args);
    END_HANDLE_TH_ERRORS
  }
  jit::tracer::warn("Converting a tensor to a Python boolean", jit::tracer::WARN_PYTHON_DATAFLOW);
  return THPVariable_is_nonzero(self, args);
}

// Wrapper converts a raised TypeError into returning NotImplemented
// Used to implement binary arithmetic operators
template <PyObject* (*Func)(PyObject*, PyObject*, PyObject*)>
static PyObject * TypeError_to_NotImplemented_(PyObject* self, PyObject* args, PyObject* kwargs) {

  PyObject* ret = Func(self, args, kwargs);
  if (!ret && PyErr_ExceptionMatches(PyExc_TypeError)) {
    PyErr_Clear();
    Py_INCREF(Py_NotImplemented);
    ret = Py_NotImplemented;
  }
  return ret;
}

// set_ has to be defined in the template because the c10::Storage object
// does not have a type, and we need to make sure the Python storage object's
// type matches the tensor's type
static PyObject* THPVariable_set_(
    PyObject* self_,
    PyObject* args,
    PyObject* kwargs) {
  HANDLE_TH_ERRORS
  const Tensor& self = THPVariable_Unpack(self_);
  static PythonArgParser parser(
      {
          "set_()",
          "set_(Storage source)",
          "set_(Storage source, SymInt storage_offset, SymIntArrayRef size, SymIntArrayRef stride=None)",
          "set_(Tensor source)",
          "set_(Tensor source, SymInt storage_offset, SymIntArrayRef size, SymIntArrayRef stride=None)",
      },
      /*traceable=*/false);

  ParsedArgs<4> parsed_args;
  auto _r = parser.parse(args, kwargs, parsed_args);

  switch (_r.idx) {
    case 0: {
      // aten::set_(Tensor(a!) self) -> Tensor(a!)
      auto dispatch_set_ = [](const Tensor& self) -> Tensor {
        pybind11::gil_scoped_release no_gil;
        return self.set_();
      };
      return wrap(dispatch_set_(self));
    }
    case 1: {
      // aten::set_.source_Storage(Tensor(a!) self, Storage source) ->
      // Tensor(a!)
      at::ScalarType storage_scalar_type;
      bool is_typed_storage = true;
      at::Storage storage = _r.storage(0, storage_scalar_type, is_typed_storage);
      TORCH_CHECK(storage_scalar_type == self.dtype() || !is_typed_storage,
        "Expected a Storage of type ", self.dtype(),
        " or an UntypedStorage, but got type ", storage_scalar_type,
        " for argument 1 'storage'");
      auto dispatch_set_ = [](const Tensor& self, Storage source) -> Tensor {
        pybind11::gil_scoped_release no_gil;
        return self.set_(source);
      };
      return wrap(dispatch_set_(self, storage));
    }
    case 2: {
      // aten::set_.source_Storage_storage_offset(Tensor(a!) self, Storage
      // source, int storage_offset, int[] size, int[] stride=[]) -> Tensor(a!)
      at::ScalarType storage_scalar_type;
      bool is_typed_storage = true;
      at::Storage storage = _r.storage(0, storage_scalar_type, is_typed_storage);
      TORCH_CHECK(storage_scalar_type == self.dtype() || !is_typed_storage,
        "Expected a Storage of type ", self.dtype(),
        " or an UntypedStorage, but got type ", storage_scalar_type,
        " for argument 1 'storage'");
      auto dispatch_set_ = [](const Tensor& self,
                              Storage source,
                              c10::SymInt storage_offset,
                              c10::SymIntArrayRef size,
                              c10::SymIntArrayRef stride) -> Tensor {
        pybind11::gil_scoped_release no_gil;
        return self.set__symint(source, storage_offset, size, stride);
      };
      return wrap(dispatch_set_(
          self, storage, _r.toSymInt(1), _r.symintlist(2), _r.symintlist(3)));
    }
    case 3: {
      // aten::set_.source_Tensor(Tensor(a!) self, Tensor source) -> Tensor(a!)
      auto dispatch_set_ = [](const Tensor& self, const Tensor& source) -> Tensor {
        TORCH_CHECK(source.dtype() == self.dtype(), "Could not set tensor of type ", source.dtype(), " to a tensor of type ", self.dtype());
        pybind11::gil_scoped_release no_gil;
        return self.set_(source);
      };
      return wrap(dispatch_set_(self, _r.tensor(0)));
    }
    case 4: {
      // aten::set_.source_Tensor_storage_offset(Tensor(a!) self, Tensor
      // source, int storage_offset, int[] size, int[] stride=[]) -> Tensor(a!)
      at::Tensor storage = _r.tensor(0);
      auto dispatch_set_ = [](const Tensor& self,
                              const Tensor& source,
                              c10::SymInt storage_offset,
                              c10::SymIntArrayRef size,
                              c10::SymIntArrayRef stride) -> Tensor {
        pybind11::gil_scoped_release no_gil;
        return self.set__symint(source, storage_offset, size, stride);
      };
      return wrap(dispatch_set_(
          self, storage, _r.toSymInt(1), _r.symintlist(2), _r.symintlist(3)));
    }
  }
  Py_RETURN_NONE;
  END_HANDLE_TH_ERRORS
}

// XXX: ops that are bound here are not exposed to the C++ api nor the JIT.
// Any new ops added here should be accompanied with a comment why they are not
// being registered through native_functions.yaml, and be tagged cpp / JIT
PyMethodDef variable_methods[] = {
  // These magic methods are all implemented on python object to wrap NotImplementedError
  {"__add__", castPyCFunctionWithKeywords(TypeError_to_NotImplemented_<THPVariable_add>), METH_VARARGS | METH_KEYWORDS, NULL},
  {"__radd__", castPyCFunctionWithKeywords(TypeError_to_NotImplemented_<THPVariable_add>), METH_VARARGS | METH_KEYWORDS, NULL},
  {"__iadd__", castPyCFunctionWithKeywords(TypeError_to_NotImplemented_<THPVariable_add_>), METH_VARARGS | METH_KEYWORDS, NULL},
  {"__rmul__", castPyCFunctionWithKeywords(TypeError_to_NotImplemented_<THPVariable_mul>), METH_VARARGS | METH_KEYWORDS, NULL},
  {"__mul__", castPyCFunctionWithKeywords(TypeError_to_NotImplemented_<THPVariable_mul>), METH_VARARGS | METH_KEYWORDS, NULL},
  {"__imul__", castPyCFunctionWithKeywords(TypeError_to_NotImplemented_<THPVariable_mul_>), METH_VARARGS | METH_KEYWORDS, NULL},
  {"__sub__", castPyCFunctionWithKeywords(TypeError_to_NotImplemented_<THPVariable_sub>), METH_VARARGS | METH_KEYWORDS, NULL},
  {"__isub__", castPyCFunctionWithKeywords(TypeError_to_NotImplemented_<THPVariable_sub_>), METH_VARARGS | METH_KEYWORDS, NULL},
  {"__div__", castPyCFunctionWithKeywords(TypeError_to_NotImplemented_<THPVariable_div>), METH_VARARGS | METH_KEYWORDS, NULL},
  {"__truediv__", castPyCFunctionWithKeywords(TypeError_to_NotImplemented_<THPVariable_div>), METH_VARARGS | METH_KEYWORDS, NULL},
  {"__floordiv__", castPyCFunctionWithKeywords(TypeError_to_NotImplemented_<THPVariable_floor_divide>), METH_VARARGS | METH_KEYWORDS, NULL},
  {"__idiv__", castPyCFunctionWithKeywords(TypeError_to_NotImplemented_<THPVariable_div_>), METH_VARARGS | METH_KEYWORDS, NULL},
  {"__ifloordiv__", castPyCFunctionWithKeywords(TypeError_to_NotImplemented_<THPVariable_floor_divide_>), METH_VARARGS | METH_KEYWORDS, NULL},
  {"__mod__", castPyCFunctionWithKeywords(TypeError_to_NotImplemented_<THPVariable_remainder>), METH_VARARGS | METH_KEYWORDS, NULL},
  {"__imod__", castPyCFunctionWithKeywords(TypeError_to_NotImplemented_<THPVariable_remainder_>), METH_VARARGS | METH_KEYWORDS, NULL},
  {"__eq__", castPyCFunctionWithKeywords(TypeError_to_NotImplemented_<THPVariable_eq>), METH_VARARGS | METH_KEYWORDS, NULL},
  {"__ne__", castPyCFunctionWithKeywords(TypeError_to_NotImplemented_<THPVariable_ne>), METH_VARARGS | METH_KEYWORDS, NULL},
  {"__lt__", castPyCFunctionWithKeywords(TypeError_to_NotImplemented_<THPVariable_lt>), METH_VARARGS | METH_KEYWORDS, NULL},
  {"__le__", castPyCFunctionWithKeywords(TypeError_to_NotImplemented_<THPVariable_le>), METH_VARARGS | METH_KEYWORDS, NULL},
  {"__gt__", castPyCFunctionWithKeywords(TypeError_to_NotImplemented_<THPVariable_gt>), METH_VARARGS | METH_KEYWORDS, NULL},
  {"__ge__", castPyCFunctionWithKeywords(TypeError_to_NotImplemented_<THPVariable_ge>), METH_VARARGS | METH_KEYWORDS, NULL},
  {"__rand__", castPyCFunctionWithKeywords(TypeError_to_NotImplemented_<THPVariable_bitwise_and>), METH_VARARGS | METH_KEYWORDS, NULL},
  {"__ror__", castPyCFunctionWithKeywords(TypeError_to_NotImplemented_<THPVariable_bitwise_or>), METH_VARARGS | METH_KEYWORDS, NULL},
  {"__rxor__", castPyCFunctionWithKeywords(TypeError_to_NotImplemented_<THPVariable_bitwise_xor>), METH_VARARGS | METH_KEYWORDS, NULL},
  {"__bool__", THPVariable_bool_scalar, METH_NOARGS, NULL},
  {"__float__", THPVariable_float_scalar, METH_NOARGS, NULL},
  {"__complex__", THPVariable_complex_scalar, METH_NOARGS, NULL},
  {"__int__", THPVariable_integral_scalar, METH_NOARGS, NULL},
  {"__long__", THPVariable_integral_scalar, METH_NOARGS, NULL},
  {"__index__", THPVariable_index_scalar, METH_NOARGS, NULL},
  {"__nonzero__", THPVariable_bool_scalar, METH_NOARGS, NULL},
  {"__invert__", THPVariable_invert, METH_NOARGS, NULL},
  {"__matmul__", castPyCFunctionWithKeywords(TypeError_to_NotImplemented_<THPVariable_matmul>), METH_VARARGS | METH_KEYWORDS, NULL},
  {"_is_view", THPVariable__is_view, METH_NOARGS, NULL},
  {"apply_", THPVariable_apply_, METH_O, NULL},
  {"bfloat16", castPyCFunctionWithKeywords(THPVariable_bfloat16), METH_VARARGS | METH_KEYWORDS, NULL},
  {"byte", castPyCFunctionWithKeywords(THPVariable_byte), METH_VARARGS | METH_KEYWORDS, NULL},
  {"char", castPyCFunctionWithKeywords(THPVariable_char), METH_VARARGS | METH_KEYWORDS, NULL},
  {"contiguous", castPyCFunctionWithKeywords(THPVariable_contiguous), METH_VARARGS | METH_KEYWORDS, NULL},
  {"copy_", castPyCFunctionWithKeywords(THPVariable_copy_), METH_VARARGS | METH_KEYWORDS, NULL},
  {"cpu", castPyCFunctionWithKeywords(THPVariable_cpu), METH_VARARGS | METH_KEYWORDS, NULL},
  {"cuda", castPyCFunctionWithKeywords(THPVariable_cuda), METH_VARARGS | METH_KEYWORDS, NULL},
  {"xpu", castPyCFunctionWithKeywords(THPVariable_xpu), METH_VARARGS | METH_KEYWORDS, NULL},
  {"ipu", castPyCFunctionWithKeywords(THPVariable_ipu), METH_VARARGS | METH_KEYWORDS, NULL},
  {"data_ptr", THPVariable_data_ptr, METH_NOARGS, NULL},
  {"dim", THPVariable_dim, METH_NOARGS, NULL},
  {"has_names", THPVariable_has_names, METH_NOARGS, NULL},
  {"double", castPyCFunctionWithKeywords(THPVariable_double), METH_VARARGS | METH_KEYWORDS, NULL},
  {"cdouble", castPyCFunctionWithKeywords(THPVariable_cdouble), METH_VARARGS | METH_KEYWORDS, NULL},
  {"element_size", THPVariable_element_size, METH_NOARGS, NULL},
  {"float", castPyCFunctionWithKeywords(THPVariable_float), METH_VARARGS | METH_KEYWORDS, NULL},
  {"cfloat", castPyCFunctionWithKeywords(THPVariable_cfloat), METH_VARARGS | METH_KEYWORDS, NULL},
  {"get_device", THPVariable_get_device, METH_NOARGS, NULL},
  {"bool", castPyCFunctionWithKeywords(THPVariable_bool), METH_VARARGS | METH_KEYWORDS, NULL},
  {"half", castPyCFunctionWithKeywords(THPVariable_half), METH_VARARGS | METH_KEYWORDS, NULL},
  {"int", castPyCFunctionWithKeywords(THPVariable_int), METH_VARARGS | METH_KEYWORDS, NULL},
  {"is_contiguous", castPyCFunctionWithKeywords(THPVariable_is_contiguous), METH_VARARGS | METH_KEYWORDS, NULL},
  {"item", THPVariable_item, METH_NOARGS, NULL},
  {"long", castPyCFunctionWithKeywords(THPVariable_long), METH_VARARGS | METH_KEYWORDS, NULL},
  {"map_", castPyCFunctionWithKeywords(THPVariable_map_), METH_VARARGS | METH_KEYWORDS, NULL},
  {"map2_", castPyCFunctionWithKeywords(THPVariable_map2_), METH_VARARGS | METH_KEYWORDS, NULL},
  {"ndimension", THPVariable_dim, METH_NOARGS, NULL},
  {"nelement", THPVariable_numel, METH_NOARGS, NULL},
  {"new", castPyCFunctionWithKeywords(THPVariable_new), METH_VARARGS | METH_KEYWORDS, NULL},
  {"new_tensor", castPyCFunctionWithKeywords(THPVariable_new_tensor), METH_VARARGS | METH_KEYWORDS, NULL},
  {"nonzero", castPyCFunctionWithKeywords(THPVariable_nonzero), METH_VARARGS | METH_KEYWORDS, NULL},
  {"numel", THPVariable_numel, METH_NOARGS, NULL},
  {"numpy", castPyCFunctionWithKeywords(THPVariable_numpy), METH_VARARGS | METH_KEYWORDS, NULL},
  {"requires_grad_", castPyCFunctionWithKeywords(THPVariable_requires_grad_), METH_VARARGS | METH_KEYWORDS, NULL},
  {"set_", castPyCFunctionWithKeywords(THPVariable_set_), METH_VARARGS | METH_KEYWORDS, NULL},
  {"short", castPyCFunctionWithKeywords(THPVariable_short), METH_VARARGS | METH_KEYWORDS, NULL},
  {"size", castPyCFunctionWithKeywords(THPVariable_size), METH_VARARGS | METH_KEYWORDS, NULL},
  {"untyped_storage", THPVariable_storage, METH_NOARGS, NULL},
  {"storage_offset", THPVariable_storage_offset, METH_NOARGS, NULL},
  {"stride", castPyCFunctionWithKeywords(THPVariable_stride), METH_VARARGS | METH_KEYWORDS, NULL},
  {"to", castPyCFunctionWithKeywords(THPVariable_to), METH_VARARGS | METH_KEYWORDS, NULL},
  {"tolist", THPVariable_tolist, METH_NOARGS, NULL},
  {"type", castPyCFunctionWithKeywords(THPVariable_type), METH_VARARGS | METH_KEYWORDS, NULL},
  ${py_method_defs}
  {NULL}
};

}} // namespace torch::autograd<|MERGE_RESOLUTION|>--- conflicted
+++ resolved
@@ -970,10 +970,7 @@
     return handle_torch_function(self, "untyped_storage");
   }
 
-<<<<<<< HEAD
-=======
   // Note [Python Storages for Tensor Subclasses]
->>>>>>> 9089239c
   // For tensor subclasses that are traceable,
   // we need to be able to track aliasing of subclasses in AOTAutograd.
   // __tensor_flatten__/__tensor_unflatten__ are part of the contract
@@ -987,11 +984,7 @@
   auto is_traceable_subclass = maybe_tensor_flatten && maybe_tensor_unflatten;
 
   auto& self_ = THPVariable_Unpack(self);
-<<<<<<< HEAD
-  return createPyObject(self_.storage(), /*always_create_storage=*/is_traceable_subclass);
-=======
   return createPyObject(self_.storage(), /*always_create_python_storage=*/is_traceable_subclass);
->>>>>>> 9089239c
   END_HANDLE_TH_ERRORS
 }
 
